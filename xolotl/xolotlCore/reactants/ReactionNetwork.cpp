#include "ReactionNetwork.h"
#include <xolotlPerf.h>
#include <iostream>
#include <cassert>

namespace xolotlCore {

ReactionNetwork::ReactionNetwork(
		const std::set<ReactantType>& _knownReactantTypes,
		std::shared_ptr<xolotlPerf::IHandlerRegistry> _registry) :
		knownReactantTypes(_knownReactantTypes), handlerRegistry(_registry), temperature(
<<<<<<< HEAD
				0.0), biggestRate(0.0), dissociationsEnabled(true), superClusterType(
				_superClusterType) {
=======
				0.0), dissociationsEnabled(true) {
>>>>>>> 53bdf7c6

	// Ensure our per-type cluster map can store Reactants of the types
	// we support.
	for (auto const& currType : knownReactantTypes) {
		clusterTypeMap.emplace(
				std::make_pair(currType, IReactionNetwork::ReactantMap()));
	}

	// Ensure we have a baseline for determining max cluster size for
	// the types we support.
	for (auto const& currType : knownReactantTypes) {
		maxClusterSizeMap.insert( { currType, 0 });
	}
	return;
}

void ReactionNetwork::add(std::unique_ptr<IReactant> reactant) {

	// Ensure we have a valid object to work with.
	assert(reactant);

	// Get the composition
	auto& composition = reactant->getComposition();

	// Check if we already know about this reactant.
	auto& currTypeMap = clusterTypeMap[reactant->getType()];
	auto iter = currTypeMap.find(composition);
	if (iter == currTypeMap.end()) {

		// Set the id for this cluster
		// (It is networkSize+1 because we haven't added
		// it to the network yet.)
		reactant->setId(size() + 1);

		// Update the max cluster size for the new cluster's type.
		maxClusterSizeMap[reactant->getType()] = std::max(reactant->getSize(),
				maxClusterSizeMap[reactant->getType()]);

		// Note the reactant in our flat list of all reactants.
		allReactants.emplace_back(*reactant);

		// Give reactant to the appropriate per-type map.
		currTypeMap.emplace(composition, std::move(reactant));

	} else {
		std::stringstream errStream;
		errStream << "ReactionNetwork: not adding duplicate "
				<< toString(reactant->getType()) << ':' << composition;

		throw errStream.str();
	}

	return;
}

// TODO have this return an iterator to the appropriate map.  Probably
// will have to have it return a pair with iter and bool, to ease
// detection of whether we found it or not.  (Figuring out which
// map to test the end against is probable less easy.)
// Alternative is to remove 'get()' entirely and rely on callers
// to getAll() for particular type, then do their find/test to see if
// we found it.  That would be (slightly?) faster since now caller
// has to test return for nullptr anyway, and we're already testing
// against end() of the appropriate map.
IReactant * ReactionNetwork::get(ReactantType type,
		const IReactant::Composition& comp) const {

	IReactant* ret = nullptr;

	// Check if the reactant is in the map
	auto const& currTypeMap = clusterTypeMap.at(type);
	auto iter = currTypeMap.find(comp);
	if (iter != currTypeMap.end()) {
		ret = iter->second.get();
	}

	return ret;
}

double ReactionNetwork::calculateReactionRateConstant(
		const ProductionReaction& reaction, int i) const {
	// Get the reaction radii
	double r_first = reaction.first.getReactionRadius();
	double r_second = reaction.second.getReactionRadius();

	// Get the diffusion coefficients
	double firstDiffusion = reaction.first.getDiffusionCoefficient(i);
	double secondDiffusion = reaction.second.getDiffusionCoefficient(i);

	// Calculate and return
	double k_plus = 4.0 * xolotlCore::pi * (r_first + r_second)
			* (firstDiffusion + secondDiffusion);

	return k_plus;
}

void ReactionNetwork::fillConcentrationsArray(double * concentrations) {

	// Fill the array
	std::for_each(allReactants.begin(), allReactants.end(),
			[&concentrations](const IReactant& currReactant) {
				auto id = currReactant.getId() - 1;
				concentrations[id] = currReactant.getConcentration();
			});

	return;
}

void ReactionNetwork::updateConcentrationsFromArray(double * concentrations) {

	std::for_each(allReactants.begin(), allReactants.end(),
			[&concentrations](IReactant& currReactant) {
				auto id = currReactant.getId() - 1;
				currReactant.setConcentration(concentrations[id]);
			});

	return;
}

void ReactionNetwork::setTemperature(double temp, int i) {
	// Set the temperature
	temperature = temp;

	// Update the temperature for all of the clusters
	std::for_each(allReactants.begin(), allReactants.end(),
			[&temp,&i](IReactant& currReactant) {

				// This part will set the temperature in each reactant
				// and recompute the diffusion coefficient
				currReactant.setTemperature(temp, i);
			});

	return;
}

ProductionReaction& ReactionNetwork::add(
		std::unique_ptr<ProductionReaction> reaction) {
	// Ensure we know about the reaction.
	// Map's emplace() returns a pair (iter, bool) where
	// iter points to the item in the map and the bool indicates
	// whether it was added by this emplace() call.
	auto key = reaction->descriptiveKey();
	auto eret = productionReactionMap.emplace(key, std::move(reaction));
	// Regardless of whether we added it in this emplace() call or not,
	// the iter within eret refers to the desired reaction in the map.
	return *(eret.first->second);
}

DissociationReaction& ReactionNetwork::add(
		std::unique_ptr<DissociationReaction> reaction) {
	// Unlike addProductionReaction, we use a check-add approach
	// instead of emplace() because if the item isn't already in
	// the network, we will need to contruct its reverse reaction.

	// Check if we already know about this reaction.
	auto key = reaction->descriptiveKey();
	auto iter = dissociationReactionMap.find(key);
	if (iter != dissociationReactionMap.end()) {
		// We already knew about the reaction.
		// Return the existing one.
		return *(iter->second);
	}

	// Add the dissociation reaction to our set of known reactions.
	auto eret = dissociationReactionMap.emplace(key, std::move(reaction));

	// Since we checked earlier and the reaction wasn't in the map,
	// our emplace() call should have added it.
	assert(eret.second);

	// Return the newly-added dissociation reaction.
	return *(eret.first->second);
}

void ReactionNetwork::removeReactants(
		const IReactionNetwork::ReactantVector& doomedReactants) {

	// Build a ReactantMatcher functor for the doomed reactants.
	// Doing this here allows us to construct the canonical composition
	// strings for the doomed reactants once and reuse them.
	// If we used an anonymous functor object in the std::remove_if
	// calls we would build these strings several times in this function.
	ReactionNetwork::ReactantMatcher doomedReactantMatcher(doomedReactants);

	// Remove the doomed reactants from the type-specific cluster vectors.
	// First, determine all cluster types used by clusters in the collection
	// of doomed reactants...
	std::set<ReactantType> typesUsed;
	for (IReactant const& reactant : doomedReactants) {
		typesUsed.insert(reactant.getType());
	}

	auto first = allReactants.begin();
	auto last = allReactants.end();
	auto result = first;
	while (first != last) {
		IReactant& reactant = (*first);
		if (!(doomedReactantMatcher(reactant)
				&& typesUsed.find(reactant.getType()) != typesUsed.end())) {
			*result = move(*first);
			++result;
		}
		++first;
	}

	allReactants.erase(result, allReactants.end());

	// ...Next, examine each type's collection of clusters and remove the
	// doomed reactants.
	for (auto currType : typesUsed) {
		auto& clusters = clusterTypeMap[currType];

		for (IReactant const& currDoomedReactant : doomedReactants) {
			auto iter = clusters.find(currDoomedReactant.getComposition());
			assert(iter != clusters.end());
			clusters.erase(iter);
		}
	}

	return;
}

void ReactionNetwork::computeRateConstants(int i) {
	// Local declarations
	double rate = 0.0;
	// Initialize the value for the biggest production rate
	double biggestProductionRate = 0.0;

	// Loop on all the production reactions
	for (auto& currReactionInfo : productionReactionMap) {

		auto& currReaction = currReactionInfo.second;

		// Compute the rate
		rate = calculateReactionRateConstant(*currReaction, i);
		// Set it in the reaction
		currReaction->kConstant[i] = rate;

		// Check if the rate is the biggest one up to now
		if (rate > biggestProductionRate)
			biggestProductionRate = rate;
	}

	// Loop on all the dissociation reactions
	for (auto& currReactionInfo : dissociationReactionMap) {

		auto& currReaction = currReactionInfo.second;

		// Compute the rate
		rate = calculateDissociationConstant(*currReaction, i);

		// Set it in the reaction
		currReaction->kConstant[i] = rate;
	}

	// Set the biggest rate
	biggestRate = biggestProductionRate;

	return;
}

void ReactionNetwork::addGridPoints(int i) {
	// Add grid points to the diffusing clusters first
	for (IReactant& currReactant : allReactants) {
		currReactant.addGridPoints(i);
	}

	// Add grid points
	if (i > 0) {
		while (i > 0) {
			// Loop on all the production reactions
			for (auto& currReactionInfo : productionReactionMap) {
				currReactionInfo.second->kConstant.emplace(
						currReactionInfo.second->kConstant.begin(), 0.0);

			}

			// Loop on all the dissociation reactions
			for (auto& currReactionInfo : dissociationReactionMap) {
				currReactionInfo.second->kConstant.emplace(
						currReactionInfo.second->kConstant.begin(), 0.0);

			}

			// Decrease i
			i--;
		}
	} else {
		// Loop on all the production reactions
		for (auto& currReactionInfo : productionReactionMap) {
			currReactionInfo.second->kConstant.erase(
					currReactionInfo.second->kConstant.begin(),
					currReactionInfo.second->kConstant.begin() - i);
		}
		// Loop on all the dissociation reactions
		for (auto& currReactionInfo : dissociationReactionMap) {
			currReactionInfo.second->kConstant.erase(
					currReactionInfo.second->kConstant.begin(),
					currReactionInfo.second->kConstant.begin() - i);
		}
	}

	return;
}

size_t ReactionNetwork::initPartialsSizes(std::vector<int>& size,
		std::vector<size_t>& startingIdx) const {

	size_t currStartingIdx = 0;

	// Determine the number of items owned by each reactant.
	for (auto idx = 0; idx < getDOF(); ++idx) {
		// Note the starting index of items owned by this reactant.
		startingIdx[idx] = currStartingIdx;

		// Check whether this reactant has any partials.
		auto iter = dFillMap.find(idx);
		if (iter != dFillMap.end()) {
			// The current reactant has some partials values to compute.
			auto currSize = iter->second.size();

			// Note number of valid partial derivatives for this reactant.
			size[idx] = currSize;

			// Advance the starting index past items owned by this reactant.
			currStartingIdx += currSize;
		} else {
			// The current reactant has no partials.
			size[idx] = 0;
		}
	}

	return currStartingIdx;
}

void ReactionNetwork::initPartialsIndices(const std::vector<int>& size,
		const std::vector<size_t>& startingIdx,
		std::vector<int>& indices) const {
	// Determine the number of items owned by each reactant.
	for (auto idx = 0; idx < getDOF(); ++idx) {
		if (size[idx] > 0) {
			// Determine column ids of needed partial derivatives.
			auto const& pdColIdsVector = dFillMap.at(idx);

			// Place the column ids in our location(s) in the indices array.
			auto myStartingIdx = startingIdx[idx];
			for (auto j = 0; j < size[idx]; ++j) {
				indices[myStartingIdx + j] = pdColIdsVector[j];
			}
		}
	}
}

void ReactionNetwork::dumpTo(std::ostream& os) const {
	// Dump flat view of reactants.
	os << size() << " reactants:\n";
	for (auto const& currReactant : allReactants) {
		os << currReactant << '\n';
	}

	// Dump ProductionReactions.
	os << productionReactionMap.size() << " production reactions:\n";
	for (auto const& currMapItem : productionReactionMap) {
		os << *(currMapItem.second) << '\n';
	}

	// Dump DissociationReactions.
	os << dissociationReactionMap.size() << " dissociation reactions:\n";
	for (auto const& currMapItem : dissociationReactionMap) {
		os << *(currMapItem.second) << '\n';
	}

	// For each reactant, dump coefficients it uses for reactions it
	// participates in.
	os << size() << " reactant coefficients:\n";
	for (IReactant const& currReactant : allReactants) {
		currReactant.outputCoefficientsTo(os);
	}
}

} // xolotlCore<|MERGE_RESOLUTION|>--- conflicted
+++ resolved
@@ -9,12 +9,7 @@
 		const std::set<ReactantType>& _knownReactantTypes,
 		std::shared_ptr<xolotlPerf::IHandlerRegistry> _registry) :
 		knownReactantTypes(_knownReactantTypes), handlerRegistry(_registry), temperature(
-<<<<<<< HEAD
-				0.0), biggestRate(0.0), dissociationsEnabled(true), superClusterType(
-				_superClusterType) {
-=======
-				0.0), dissociationsEnabled(true) {
->>>>>>> 53bdf7c6
+				0.0), biggestRate(0.0), dissociationsEnabled(true) {
 
 	// Ensure our per-type cluster map can store Reactants of the types
 	// we support.
