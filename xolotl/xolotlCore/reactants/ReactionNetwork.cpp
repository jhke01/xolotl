--- conflicted
+++ resolved
@@ -105,866 +105,7 @@
 	double k_plus = 4.0 * xolotlCore::pi * (r_first + r_second)
 			* (firstDiffusion + secondDiffusion);
 
-<<<<<<< HEAD
-double ReactionNetwork::computeBindingEnergy(
-		DissociationReaction * reaction) const {
-	// for the dissociation A --> B + C we need A binding energy
-	// E_b(A) = E_f(B) + E_f(C) - E_f(A) where E_f is the formation energy
-	double bindingEnergy = reaction->first->getFormationEnergy()
-			+ reaction->second->getFormationEnergy()
-			- reaction->dissociating->getFormationEnergy();
-
-	// hydrogen cases
-	if (reaction->dissociating->getType() == heVType
-			&& (reaction->first->getType() == dType
-					|| reaction->first->getType() == tType
-					|| reaction->second->getType() == dType
-					|| reaction->second->getType() == tType)) {
-		auto comp = reaction->dissociating->getComposition();
-		int heSize = comp[heType];
-		int vSize = comp[vType];
-		int hSize = comp[dType] + comp[tType];
-
-		if (vSize == 1) {
-			switch (heSize) {
-			case 0:
-				switch (hSize) {
-				case 1:
-					bindingEnergy = 1.21;
-					break;
-				case 2:
-					bindingEnergy = 1.17;
-					break;
-				case 3:
-					bindingEnergy = 1.05;
-					break;
-				case 4:
-					bindingEnergy = 0.93;
-					break;
-				case 5:
-					bindingEnergy = 0.85;
-					break;
-				case 6:
-					bindingEnergy = 0.60;
-					break;
-				default:
-					break;
-				}
-				break;
-			case 1:
-				switch (hSize) {
-				case 1:
-					bindingEnergy = 1.00;
-					break;
-				case 2:
-					bindingEnergy = 0.95;
-					break;
-				case 3:
-					bindingEnergy = 0.90;
-					break;
-				case 4:
-					bindingEnergy = 0.88;
-					break;
-				case 5:
-					bindingEnergy = 0.80;
-					break;
-				case 6:
-					bindingEnergy = 0.60;
-					break;
-				default:
-					break;
-				}
-				break;
-			case 2:
-				switch (hSize) {
-				case 1:
-					bindingEnergy = 0.96;
-					break;
-				case 2:
-					bindingEnergy = 0.92;
-					break;
-				case 3:
-					bindingEnergy = 0.85;
-					break;
-				case 4:
-					bindingEnergy = 0.84;
-					break;
-				case 5:
-					bindingEnergy = 0.83;
-					break;
-				case 6:
-					bindingEnergy = 0.50;
-					break;
-				default:
-					break;
-				}
-				break;
-			case 3:
-				switch (hSize) {
-				case 1:
-					bindingEnergy = 0.86;
-					break;
-				case 2:
-					bindingEnergy = 0.81;
-					break;
-				case 3:
-					bindingEnergy = 0.69;
-					break;
-				case 4:
-					bindingEnergy = 0.64;
-					break;
-				case 5:
-					bindingEnergy = 0.65;
-					break;
-				case 6:
-					bindingEnergy = 0.50;
-					break;
-				default:
-					break;
-				}
-				break;
-			case 4:
-				switch (hSize) {
-				case 1:
-					bindingEnergy = 0.83;
-					break;
-				case 2:
-					bindingEnergy = 0.80;
-					break;
-				case 3:
-					bindingEnergy = 0.65;
-					break;
-				case 4:
-					bindingEnergy = 0.60;
-					break;
-				case 5:
-					bindingEnergy = 0.60;
-					break;
-				case 6:
-					bindingEnergy = 0.55;
-					break;
-				default:
-					break;
-				}
-				break;
-			case 5:
-				switch (hSize) {
-				case 1:
-					bindingEnergy = 0.83;
-					break;
-				case 2:
-					bindingEnergy = 0.80;
-					break;
-				case 3:
-					bindingEnergy = 0.60;
-					break;
-				case 4:
-					bindingEnergy = 0.50;
-					break;
-				case 5:
-					bindingEnergy = 0.50;
-					break;
-				case 6:
-					bindingEnergy = 0.50;
-					break;
-				default:
-					break;
-				}
-				break;
-			case 6:
-				switch (hSize) {
-				case 1:
-					bindingEnergy = 0.80;
-					break;
-				case 2:
-					bindingEnergy = 0.70;
-					break;
-				case 3:
-					bindingEnergy = 0.60;
-					break;
-				case 4:
-					bindingEnergy = 0.50;
-					break;
-				case 5:
-					bindingEnergy = 0.50;
-					break;
-				case 6:
-					bindingEnergy = 0.50;
-					break;
-				default:
-					break;
-				}
-				break;
-			case 7:
-				switch (hSize) {
-				case 1:
-					bindingEnergy = 0.80;
-					break;
-				case 2:
-					bindingEnergy = 0.75;
-					break;
-				case 3:
-					bindingEnergy = 0.65;
-					break;
-				case 4:
-					bindingEnergy = 0.55;
-					break;
-				case 5:
-					bindingEnergy = 0.55;
-					break;
-				case 6:
-					bindingEnergy = 0.45;
-					break;
-				default:
-					break;
-				}
-				break;
-			case 8:
-				switch (hSize) {
-				case 1:
-					bindingEnergy = 0.80;
-					break;
-				case 2:
-					bindingEnergy = 0.80;
-					break;
-				case 3:
-					bindingEnergy = 0.70;
-					break;
-				case 4:
-					bindingEnergy = 0.65;
-					break;
-				case 5:
-					bindingEnergy = 0.60;
-					break;
-				case 6:
-					bindingEnergy = 0.55;
-					break;
-				default:
-					break;
-				}
-				break;
-			case 9:
-				switch (hSize) {
-				case 1:
-					bindingEnergy = 0.80;
-					break;
-				case 2:
-					bindingEnergy = 0.80;
-					break;
-				case 3:
-					bindingEnergy = 0.75;
-					break;
-				case 4:
-					bindingEnergy = 0.70;
-					break;
-				case 5:
-					bindingEnergy = 0.65;
-					break;
-				case 6:
-					bindingEnergy = 0.60;
-					break;
-				default:
-					break;
-				}
-				break;
-			default:
-				break;
-			}
-		} else if (vSize == 2) {
-			switch (heSize) {
-			case 0:
-				switch (hSize) {
-				case 1:
-					bindingEnergy = 1.63;
-					break;
-				case 2:
-					bindingEnergy = 1.31;
-					break;
-				case 3:
-					bindingEnergy = 1.25;
-					break;
-				case 4:
-					bindingEnergy = 1.16;
-					break;
-				case 5:
-					bindingEnergy = 1.00;
-					break;
-				case 6:
-					bindingEnergy = 1.00;
-					break;
-				case 7:
-					bindingEnergy = 0.95;
-					break;
-				case 8:
-					bindingEnergy = 0.95;
-					break;
-				case 9:
-					bindingEnergy = 0.75;
-					break;
-				case 10:
-					bindingEnergy = 0.70;
-					break;
-				case 11:
-					bindingEnergy = 0.65;
-					break;
-				default:
-					break;
-				}
-				break;
-			case 1:
-				switch (hSize) {
-				case 1:
-					bindingEnergy = 1.30;
-					break;
-				case 2:
-					bindingEnergy = 1.30;
-					break;
-				case 3:
-					bindingEnergy = 1.24;
-					break;
-				case 4:
-					bindingEnergy = 1.08;
-					break;
-				case 5:
-					bindingEnergy = 0.95;
-					break;
-				case 6:
-					bindingEnergy = 0.95;
-					break;
-				case 7:
-					bindingEnergy = 0.95;
-					break;
-				case 8:
-					bindingEnergy = 0.95;
-					break;
-				case 9:
-					bindingEnergy = 0.75;
-					break;
-				case 10:
-					bindingEnergy = 0.70;
-					break;
-				case 11:
-					bindingEnergy = 0.65;
-					break;
-				default:
-					break;
-				}
-				break;
-			case 2:
-				switch (hSize) {
-				case 1:
-					bindingEnergy = 1.15;
-					break;
-				case 2:
-					bindingEnergy = 1.14;
-					break;
-				case 3:
-					bindingEnergy = 1.11;
-					break;
-				case 4:
-					bindingEnergy = 1.14;
-					break;
-				case 5:
-					bindingEnergy = 0.95;
-					break;
-				case 6:
-					bindingEnergy = 0.95;
-					break;
-				case 7:
-					bindingEnergy = 0.95;
-					break;
-				case 8:
-					bindingEnergy = 0.90;
-					break;
-				case 9:
-					bindingEnergy = 0.75;
-					break;
-				case 10:
-					bindingEnergy = 0.70;
-					break;
-				case 11:
-					bindingEnergy = 0.65;
-					break;
-				default:
-					break;
-				}
-				break;
-			case 3:
-				switch (hSize) {
-				case 1:
-					bindingEnergy = 1.12;
-					break;
-				case 2:
-					bindingEnergy = 1.06;
-					break;
-				case 3:
-					bindingEnergy = 0.99;
-					break;
-				case 4:
-					bindingEnergy = 0.99;
-					break;
-				case 5:
-					bindingEnergy = 0.90;
-					break;
-				case 6:
-					bindingEnergy = 0.95;
-					break;
-				case 7:
-					bindingEnergy = 0.90;
-					break;
-				case 8:
-					bindingEnergy = 0.90;
-					break;
-				case 9:
-					bindingEnergy = 0.70;
-					break;
-				case 10:
-					bindingEnergy = 0.70;
-					break;
-				case 11:
-					bindingEnergy = 0.65;
-					break;
-				default:
-					break;
-				}
-				break;
-			case 4:
-				switch (hSize) {
-				case 1:
-					bindingEnergy = 1.10;
-					break;
-				case 2:
-					bindingEnergy = 1.06;
-					break;
-				case 3:
-					bindingEnergy = 0.99;
-					break;
-				case 4:
-					bindingEnergy = 0.99;
-					break;
-				case 5:
-					bindingEnergy = 0.90;
-					break;
-				case 6:
-					bindingEnergy = 0.95;
-					break;
-				case 7:
-					bindingEnergy = 0.90;
-					break;
-				case 8:
-					bindingEnergy = 0.90;
-					break;
-				case 9:
-					bindingEnergy = 0.70;
-					break;
-				case 10:
-					bindingEnergy = 0.65;
-					break;
-				case 11:
-					bindingEnergy = 0.65;
-					break;
-				default:
-					break;
-				}
-				break;
-			case 5:
-				switch (hSize) {
-				case 1:
-					bindingEnergy = 1.10;
-					break;
-				case 2:
-					bindingEnergy = 1.05;
-					break;
-				case 3:
-					bindingEnergy = 0.99;
-					break;
-				case 4:
-					bindingEnergy = 0.99;
-					break;
-				case 5:
-					bindingEnergy = 0.90;
-					break;
-				case 6:
-					bindingEnergy = 0.90;
-					break;
-				case 7:
-					bindingEnergy = 0.90;
-					break;
-				case 8:
-					bindingEnergy = 0.90;
-					break;
-				case 9:
-					bindingEnergy = 0.70;
-					break;
-				case 10:
-					bindingEnergy = 0.65;
-					break;
-				case 11:
-					bindingEnergy = 0.65;
-					break;
-				default:
-					break;
-				}
-				break;
-			case 6:
-				switch (hSize) {
-				case 1:
-					bindingEnergy = 1.10;
-					break;
-				case 2:
-					bindingEnergy = 1.05;
-					break;
-				case 3:
-					bindingEnergy = 0.99;
-					break;
-				case 4:
-					bindingEnergy = 0.99;
-					break;
-				case 5:
-					bindingEnergy = 0.90;
-					break;
-				case 6:
-					bindingEnergy = 0.90;
-					break;
-				case 7:
-					bindingEnergy = 0.90;
-					break;
-				case 8:
-					bindingEnergy = 0.85;
-					break;
-				case 9:
-					bindingEnergy = 0.70;
-					break;
-				case 10:
-					bindingEnergy = 0.65;
-					break;
-				case 11:
-					bindingEnergy = 0.60;
-					break;
-				default:
-					break;
-				}
-				break;
-			case 7:
-				switch (hSize) {
-				case 1:
-					bindingEnergy = 1.05;
-					break;
-				case 2:
-					bindingEnergy = 1.00;
-					break;
-				case 3:
-					bindingEnergy = 0.95;
-					break;
-				case 4:
-					bindingEnergy = 0.95;
-					break;
-				case 5:
-					bindingEnergy = 0.90;
-					break;
-				case 6:
-					bindingEnergy = 0.90;
-					break;
-				case 7:
-					bindingEnergy = 0.90;
-					break;
-				case 8:
-					bindingEnergy = 0.85;
-					break;
-				case 9:
-					bindingEnergy = 0.65;
-					break;
-				case 10:
-					bindingEnergy = 0.65;
-					break;
-				case 11:
-					bindingEnergy = 0.60;
-					break;
-				default:
-					break;
-				}
-				break;
-			case 8:
-				switch (hSize) {
-				case 1:
-					bindingEnergy = 1.05;
-					break;
-				case 2:
-					bindingEnergy = 1.00;
-					break;
-				case 3:
-					bindingEnergy = 0.95;
-					break;
-				case 4:
-					bindingEnergy = 0.95;
-					break;
-				case 5:
-					bindingEnergy = 0.90;
-					break;
-				case 6:
-					bindingEnergy = 0.90;
-					break;
-				case 7:
-					bindingEnergy = 0.85;
-					break;
-				case 8:
-					bindingEnergy = 0.85;
-					break;
-				case 9:
-					bindingEnergy = 0.65;
-					break;
-				case 10:
-					bindingEnergy = 0.65;
-					break;
-				case 11:
-					bindingEnergy = 0.60;
-					break;
-				default:
-					break;
-				}
-				break;
-			case 9:
-				switch (hSize) {
-				case 1:
-					bindingEnergy = 1.05;
-					break;
-				case 2:
-					bindingEnergy = 1.00;
-					break;
-				case 3:
-					bindingEnergy = 0.95;
-					break;
-				case 4:
-					bindingEnergy = 0.95;
-					break;
-				case 5:
-					bindingEnergy = 0.85;
-					break;
-				case 6:
-					bindingEnergy = 0.85;
-					break;
-				case 7:
-					bindingEnergy = 0.85;
-					break;
-				case 8:
-					bindingEnergy = 0.85;
-					break;
-				case 9:
-					bindingEnergy = 0.65;
-					break;
-				case 10:
-					bindingEnergy = 0.65;
-					break;
-				case 11:
-					bindingEnergy = 0.60;
-					break;
-				default:
-					break;
-				}
-				break;
-			case 10:
-				switch (hSize) {
-				case 1:
-					bindingEnergy = 1.00;
-					break;
-				case 2:
-					bindingEnergy = 0.95;
-					break;
-				case 3:
-					bindingEnergy = 0.90;
-					break;
-				case 4:
-					bindingEnergy = 0.90;
-					break;
-				case 5:
-					bindingEnergy = 0.85;
-					break;
-				case 6:
-					bindingEnergy = 0.85;
-					break;
-				case 7:
-					bindingEnergy = 0.85;
-					break;
-				case 8:
-					bindingEnergy = 0.80;
-					break;
-				case 9:
-					bindingEnergy = 0.65;
-					break;
-				case 10:
-					bindingEnergy = 0.60;
-					break;
-				case 11:
-					bindingEnergy = 0.60;
-					break;
-				default:
-					break;
-				}
-				break;
-			case 11:
-				switch (hSize) {
-				case 1:
-					bindingEnergy = 0.95;
-					break;
-				case 2:
-					bindingEnergy = 0.95;
-					break;
-				case 3:
-					bindingEnergy = 0.90;
-					break;
-				case 4:
-					bindingEnergy = 0.90;
-					break;
-				case 5:
-					bindingEnergy = 0.85;
-					break;
-				case 6:
-					bindingEnergy = 0.85;
-					break;
-				case 7:
-					bindingEnergy = 0.85;
-					break;
-				case 8:
-					bindingEnergy = 0.80;
-					break;
-				case 9:
-					bindingEnergy = 0.65;
-					break;
-				case 10:
-					bindingEnergy = 0.60;
-					break;
-				case 11:
-					bindingEnergy = 0.60;
-					break;
-				default:
-					break;
-				}
-				break;
-			case 12:
-				switch (hSize) {
-				case 1:
-					bindingEnergy = 0.95;
-					break;
-				case 2:
-					bindingEnergy = 0.90;
-					break;
-				case 3:
-					bindingEnergy = 0.90;
-					break;
-				case 4:
-					bindingEnergy = 0.85;
-					break;
-				case 5:
-					bindingEnergy = 0.85;
-					break;
-				case 6:
-					bindingEnergy = 0.85;
-					break;
-				case 7:
-					bindingEnergy = 0.80;
-					break;
-				case 8:
-					bindingEnergy = 0.80;
-					break;
-				case 9:
-					bindingEnergy = 0.60;
-					break;
-				case 10:
-					bindingEnergy = 0.60;
-					break;
-				case 11:
-					bindingEnergy = 0.55;
-					break;
-				default:
-					break;
-				}
-				break;
-			case 13:
-				switch (hSize) {
-				case 1:
-					bindingEnergy = 0.90;
-					break;
-				case 2:
-					bindingEnergy = 0.90;
-					break;
-				case 3:
-					bindingEnergy = 0.85;
-					break;
-				case 4:
-					bindingEnergy = 0.85;
-					break;
-				case 5:
-					bindingEnergy = 0.85;
-					break;
-				case 6:
-					bindingEnergy = 0.85;
-					break;
-				case 7:
-					bindingEnergy = 0.80;
-					break;
-				case 8:
-					bindingEnergy = 0.80;
-					break;
-				case 9:
-					bindingEnergy = 0.60;
-					break;
-				case 10:
-					bindingEnergy = 0.60;
-					break;
-				case 11:
-					bindingEnergy = 0.55;
-					break;
-				default:
-					break;
-				}
-				break;
-			case 14:
-				switch (hSize) {
-				case 1:
-					bindingEnergy = 0.90;
-					break;
-				case 2:
-					bindingEnergy = 0.90;
-					break;
-				case 3:
-					bindingEnergy = 0.85;
-					break;
-				case 4:
-					bindingEnergy = 0.85;
-					break;
-				case 5:
-					bindingEnergy = 0.80;
-					break;
-				case 6:
-					bindingEnergy = 0.80;
-					break;
-				case 7:
-					bindingEnergy = 0.80;
-					break;
-				case 8:
-					bindingEnergy = 0.70;
-					break;
-				case 9:
-					bindingEnergy = 0.60;
-					break;
-				case 10:
-					bindingEnergy = 0.60;
-					break;
-				case 11:
-					bindingEnergy = 0.55;
-					break;
-				default:
-					break;
-				}
-				break;
-			}
-		}
-	}
-
-	return bindingEnergy;
-=======
 	return k_plus;
->>>>>>> ae3cf595
 }
 
 void ReactionNetwork::fillConcentrationsArray(double * concentrations) {
@@ -1094,57 +235,6 @@
 }
 
 void ReactionNetwork::dumpTo(std::ostream& os) const {
-
-<<<<<<< HEAD
-	// Check if the given ProductionReaction already exists.
-	auto key = reaction->descriptiveKey();
-	auto iter = productionReactionMap.find(key);
-	if (iter != productionReactionMap.end()) {
-		// We already knew about the reaction, so return the one we
-		// already had defined.
-		return iter->second;
-	}
-
-	// We did not yet know about the given reaction.
-	// Save it.
-	productionReactionMap.emplace(key, reaction);
-	allProductionReactions.emplace_back(reaction);
-
-	return reaction;
-}
-
-std::shared_ptr<DissociationReaction> ReactionNetwork::addDissociationReaction(
-		std::shared_ptr<DissociationReaction> reaction) {
-
-	// Check if we already know about this reaction.
-	auto key = reaction->descriptiveKey();
-	auto iter = dissociationReactionMap.find(key);
-	if (iter != dissociationReactionMap.end()) {
-		// We already knew about the reaction.
-		// Return the existing one.
-		return iter->second;
-	}
-
-	// We did not yet know about the given reaction.
-	// Add it, but also link it to its reverse reaction.
-	// First, create the reverse reaction to get a pointer to it.
-	auto reverseReaction = std::make_shared<ProductionReaction>(reaction->first,
-			reaction->second);
-	// Add this reverse reaction to our set of known reactions.
-	reverseReaction = addProductionReaction(reverseReaction);
-
-	// Indicate that the reverse reaction is the reverse reaction
-	// to the newly-added dissociation reaction.
-	reaction->reverseReaction = reverseReaction.get();
-
-	// Add the dissociation reaction to our set of known reactions.
-	dissociationReactionMap.emplace(key, reaction);
-	allDissociationReactions.emplace_back(reaction);
-
-	// Return the newly-added dissociation reaction.
-	return reaction;
-}
-=======
 	// Dump flat view of reactants.
 	os << size() << " reactants:\n";
 	for (auto const& currReactant : allReactants) {
@@ -1171,5 +261,4 @@
 	}
 }
 
-} // xolotlCore
->>>>>>> ae3cf595
+} // xolotlCore