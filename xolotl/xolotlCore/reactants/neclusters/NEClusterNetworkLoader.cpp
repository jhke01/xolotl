--- conflicted
+++ resolved
@@ -240,20 +240,8 @@
 		applyGrouping(*network);
 	}
 
-<<<<<<< HEAD
-//	// Dump the network we've created, if desired.
-//	int rank;
-//	auto xolotlComm = xolotlCore::MPIUtils::getMPIComm();
-//	MPI_Comm_rank(xolotlComm, &rank);
-//	if (rank == 0) {
-//		// Dump the network we've created for comparison with baseline.
-//		std::ofstream networkStream(netDebugOpts.second);
-//		network->dumpTo(networkStream);
-//	}
-=======
 	// Create the reactions
 	network->createReactionConnectivity();
->>>>>>> 53bdf7c6
 
 	return std::move(network);
 }
@@ -292,11 +280,7 @@
 		size = 0;
 		count = 0;
 		superCount++;
-<<<<<<< HEAD
-		width = max(sectionWidth * (int) (superCount / 10), sectionWidth);
-=======
 		width += 1;
->>>>>>> 53bdf7c6
 	}
 
 	if (xeMin < xeMax) {
