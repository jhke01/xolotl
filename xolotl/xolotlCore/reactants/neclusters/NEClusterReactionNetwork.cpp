#include "NEClusterReactionNetwork.h"
#include "NECluster.h"
#include "NESuperCluster.h"
#include <xolotlPerf.h>
#include <iostream>
#include <sstream>
#include <algorithm>
#include <Constants.h>

using namespace xolotlCore;

NEClusterReactionNetwork::NEClusterReactionNetwork(
		std::shared_ptr<xolotlPerf::IHandlerRegistry> registry) :
		ReactionNetwork( { ReactantType::V, ReactantType::I, ReactantType::Xe,
				ReactantType::XeV, ReactantType::XeI, ReactantType::NESuper },
				ReactantType::NESuper, registry) {

	// Initialize default properties
	dissociationsEnabled = true;

	return;
}

double NEClusterReactionNetwork::calculateDissociationConstant(
		const DissociationReaction& reaction) const {

	// If the dissociations are not allowed
	if (!dissociationsEnabled)
		return 0.0;

	// Compute the atomic volume
	double atomicVolume = 0.5 * xolotlCore::uraniumDioxydeLatticeConstant
			* xolotlCore::uraniumDioxydeLatticeConstant
			* xolotlCore::uraniumDioxydeLatticeConstant;

	// Get the rate constant from the reverse reaction
	double kPlus = reaction.reverseReaction->kConstant;

	// Calculate and return
	double bindingEnergy = computeBindingEnergy(reaction);
	double k_minus_exp = exp(
			-1.0 * bindingEnergy / (xolotlCore::kBoltzmann * temperature));
	double k_minus = (1.0 / atomicVolume) * kPlus * k_minus_exp;

	return k_minus;
}

void NEClusterReactionNetwork::createReactionConnectivity() {
	// Initial declarations
	int firstSize = 0, secondSize = 0, productSize = 0;

	// Single species clustering (Xe)
	// We know here that only Xe_1 can cluster so we simplify the search
	// Xe_(a-i) + Xe_i --> Xe_a
	firstSize = 1;
	auto singleXeCluster = get(Species::Xe, firstSize);
	// Get all the Xe clusters
	auto const& xeClusters = getAll(ReactantType::Xe);
	// Consider each Xe cluster.
	for (auto const& currMapItem : getAll(ReactantType::Xe)) {

		auto& xeReactant = *(currMapItem.second);

		// Get the size of the second reactant and product
		secondSize = xeReactant.getSize();
		productSize = firstSize + secondSize;
		// Get the product cluster for the reaction
		auto product = get(Species::Xe, productSize);
		// Check that the reaction can occur
		if (product
				&& (singleXeCluster->getDiffusionFactor() > 0.0
						|| xeReactant.getDiffusionFactor() > 0.0)) {
			// Create a production reaction
			auto reaction = std::make_shared<ProductionReaction>(
					*singleXeCluster, xeReactant);
			// Tell the reactants that they are in this reaction
			singleXeCluster->participateIn(*reaction);
			xeReactant.participateIn(*reaction);
			product->resultFrom(*reaction);

			// Check if the reverse reaction is allowed
			checkForDissociation(product, reaction);
		}
	}

	return;
}

void NEClusterReactionNetwork::checkForDissociation(
		IReactant * emittingReactant,
		std::shared_ptr<ProductionReaction> reaction) {
	// Check if at least one of the potentially emitted cluster is size one
	if (reaction->first.getSize() != 1 && reaction->second.getSize() != 1) {
		// Don't add the reverse reaction
		return;
	}

	// The reaction can occur, create the dissociation
	// Create a dissociation reaction
	// TODO can this be on the stack?
	std::unique_ptr<DissociationReaction> dissociationReaction(
			new DissociationReaction(*emittingReactant, reaction->first,
					reaction->second));
	// Set the reverse reaction
	dissociationReaction->reverseReaction = reaction.get();
	// Tell the reactants that their are in this reaction
	reaction->first.participateIn(*dissociationReaction);
	reaction->second.participateIn(*dissociationReaction);
	emittingReactant->emitFrom(*dissociationReaction);

	return;
}

void NEClusterReactionNetwork::setTemperature(double temp) {
	ReactionNetwork::setTemperature(temp);

	computeRateConstants();

	return;
}

void NEClusterReactionNetwork::reinitializeNetwork() {
	// Reset the Ids
	int id = 0;
	std::for_each(allReactants.begin(), allReactants.end(),
			[&id](IReactant& currReactant) {
				id++;
				currReactant.setId(id);
				currReactant.setXeMomentumId(id);

				currReactant.optimizeReactions();
			});

	// Get all the super clusters and loop on them
	for (auto const& currMapItem : clusterTypeMap.at(ReactantType::NESuper)) {

		auto& currCluster = static_cast<NESuperCluster&>(*(currMapItem.second));
		id++;
		currCluster.setXeMomentumId(id);

		currCluster.optimizeReactions();
	}

	return;
}

void NEClusterReactionNetwork::reinitializeConnectivities() {
	// Loop on all the reactants to reset their connectivities
	std::for_each(allReactants.begin(), allReactants.end(),
			[](IReactant& currReactant) {
				currReactant.resetConnectivities();
			});

	return;
}

void NEClusterReactionNetwork::updateConcentrationsFromArray(
		double * concentrations) {

	// Set the concentration on each reactant.
	std::for_each(allReactants.begin(), allReactants.end(),
			[&concentrations](IReactant& currReactant) {
				auto id = currReactant.getId() - 1;
				currReactant.setConcentration(concentrations[id]);
			});

	// Set the moments
	auto const& superTypeMap = getAll(ReactantType::NESuper);
	std::for_each(superTypeMap.begin(), superTypeMap.end(),
			[&concentrations](const ReactantMap::value_type& currMapItem) {
				auto& cluster = static_cast<NESuperCluster&>(*(currMapItem.second));
				cluster.setZerothMomentum(concentrations[cluster.getId() - 1]);
				cluster.setMomentum(concentrations[cluster.getXeMomentumId() - 1]);
			});

	return;
}

std::vector<std::vector<int> > NEClusterReactionNetwork::getCompositionList() const {
	// Create the list that will be returned
	std::vector<std::vector<int> > compList;

	// Loop on all the reactants
	std::for_each(allReactants.begin(), allReactants.end(),
			[&compList](IReactant& currReactant) {
				// Get the composition
				auto comp = currReactant.getComposition();
				std::vector <int> compVec;
				compVec.push_back(comp[toCompIdx(Species::Xe)]);

				// Save the composition in the list
				compList.push_back(compVec);
			});

	return compList;
}

void NEClusterReactionNetwork::getDiagonalFill(int *diagFill) {

	// Degrees of freedom is the total number of clusters in the network
	const int dof = getDOF();

	// Get the connectivity for each reactant
	std::for_each(allReactants.begin(), allReactants.end(),
			[&diagFill, &dof, this](const IReactant& reactant) {
				// Get the reactant and its connectivity
				auto const& connectivity = reactant.getConnectivity();
				auto connectivityLength = connectivity.size();
				// Get the reactant id so that the connectivity can be lined up in
				// the proper column
				auto id = reactant.getId() - 1;
				// Create the vector that will be inserted into the dFill map
				std::vector<int> columnIds;
				// Add it to the diagonal fill block
				for (int j = 0; j < connectivityLength; j++) {
					// The id starts at j*connectivity length and is always offset
					// by the id, which denotes the exact column.
					auto index = id * dof + j;
					diagFill[index] = connectivity[j];
					// Add a column id if the connectivity is equal to 1.
					if (connectivity[j] == 1) {
						columnIds.push_back(j);
					}
				}
				// Update the map
				dFillMap[id] = columnIds;
			});

	// Get the connectivity for each moment
	for (auto const& currMapItem : getAll(ReactantType::NESuper)) {

		// Get the reactant and its connectivity
		auto const& reactant =
				static_cast<NESuperCluster&>(*(currMapItem.second));

		auto const& connectivity = reactant.getConnectivity();
		auto connectivityLength = connectivity.size();
		// Get the xenon momentum id so that the connectivity can be lined up in
		// the proper column
		auto id = reactant.getXeMomentumId() - 1;

		// Create the vector that will be inserted into the dFill map
		std::vector<int> columnIds;
		// Add it to the diagonal fill block
		for (int j = 0; j < connectivityLength; j++) {
			// The id starts at j*connectivity length and is always offset
			// by the id, which denotes the exact column.
			auto index = (id) * dof + j;
			diagFill[index] = connectivity[j];
			// Add a column id if the connectivity is equal to 1.
			if (connectivity[j] == 1) {
				columnIds.push_back(j);
			}
		}
		// Update the map
		dFillMap[id] = columnIds;
	}

	return;
}

void NEClusterReactionNetwork::computeRateConstants() {
	// Local declarations
	double rate = 0.0;
	// Initialize the value for the biggest production rate
	double biggestProductionRate = 0.0;

	// Loop on all the production reactions
	for (auto& currReactionInfo : productionReactionMap) {

		auto& currReaction = currReactionInfo.second;

		// Compute the rate
		rate = calculateReactionRateConstant(*currReaction);
		// Set it in the reaction
		currReaction->kConstant = rate;

		// Check if the rate is the biggest one up to now
		if (rate > biggestProductionRate)
			biggestProductionRate = rate;
	}

	// Loop on all the dissociation reactions
	for (auto& currReactionInfo : dissociationReactionMap) {

		auto& currReaction = currReactionInfo.second;

		// Compute the rate
		rate = calculateDissociationConstant(*currReaction);
		// Set it in the reaction
		currReaction->kConstant = rate;
	}

	// Set the biggest rate
	biggestRate = biggestProductionRate;

	return;
}

void NEClusterReactionNetwork::computeAllFluxes(double *updatedConcOffset) {

	// ----- Compute all of the new fluxes -----
	std::for_each(allReactants.begin(), allReactants.end(),
			[&updatedConcOffset](IReactant& cluster) {

				// Compute the flux
				auto flux = cluster.getTotalFlux();
				// Update the concentration of the cluster
				auto reactantIndex = cluster.getId() - 1;
				updatedConcOffset[reactantIndex] += flux;
			});

	// ---- Moments ----
	for (auto const& currMapItem : getAll(ReactantType::NESuper)) {

		auto& superCluster = static_cast<NESuperCluster&>(*(currMapItem.second));

		// Compute the xenon momentum flux
		auto flux = superCluster.getMomentumFlux();
		// Update the concentration of the cluster
		auto reactantIndex = superCluster.getXeMomentumId() - 1;
		updatedConcOffset[reactantIndex] += flux;
	}

	return;
}

<<<<<<< HEAD
=======
void NEClusterReactionNetwork::computeAllPartials(const std::vector<int>& size,
                                const std::vector<size_t>& startingIdx,
                                const std::vector<int>& indices,
                                std::vector<double>& vals) const {
>>>>>>> 332ff2f3

size_t
NEClusterReactionNetwork::initPartialsSizes(std::vector<int>& size,
                                    std::vector<size_t>& startingIdx) const {

    // NIY
    assert(false);
    return 0;
}

void
NEClusterReactionNetwork::initPartialsIndices(const std::vector<int>& size,
                                    const std::vector<size_t>& startingIdx,
                                    std::vector<int>& indices) const {

    // NIY
    assert(false);

}


void
NEClusterReactionNetwork::computeAllPartials(const std::vector<int>& size,
                                    const std::vector<size_t>& startingIdx,
                                    const std::vector<int>& indices,
                                    std::vector<double>& vals) const {

#if READY
	// Initial declarations
	const int dof = getDOF();
	std::vector<double> clusterPartials(dof, 0.0);

	// Update the column in the Jacobian that represents each normal reactant
	for (auto const& superMapItem : getAll(ReactantType::Xe)) {
		auto const& reactant = *(superMapItem.second);

		// Get the reactant index
		auto reactantIndex = reactant.getId() - 1;

		// Get the partial derivatives
		reactant.getPartialDerivatives(clusterPartials);
		// Get the list of column ids from the map
		auto const& pdColIdsVector = dFillMap.at(reactantIndex);

		// Loop over the list of column ids
        auto myStartingIdx = startingIdx[reactantIndex];
		for (int j = 0; j < pdColIdsVector.size(); j++) {
			// Get the partial derivative from the array of all of the partials
			vals[myStartingIdx + j] = clusterPartials[pdColIdsVector[j]];

			// Reset the cluster partial value to zero. This is much faster
			// than using memset.
			clusterPartials[pdColIdsVector[j]] = 0.0;
		}
	}

	// Get the super clusters
	auto const& superClusters = getAll(ReactantType::NESuper);

	// Update the column in the Jacobian that represents the moment for the super clusters
	for (auto const& currMapItem : superClusters) {
		auto const& reactant =
				static_cast<NESuperCluster&>(*(currMapItem.second));

		// Get the super cluster index
		auto reactantIndex = reactant.getId() - 1;

		// Get the partial derivatives
		reactant.getPartialDerivatives(clusterPartials);

        {
            // Get the list of column ids from the map
            auto const& pdColIdsVector = dFillMap.at(reactantIndex);

            // Loop over the list of column ids
            auto myStartingIdx = startingIdx[reactantIndex];
            for (int j = 0; j < pdColIdsVector.size(); j++) {
                // Get the partial derivative from the array of all of the partials
                vals[myStartingIdx + j] = clusterPartials[pdColIdsVector[j]];

                // Reset the cluster partial value to zero. This is much faster
                // than using memset.
                clusterPartials[pdColIdsVector[j]] = 0.0;
            }
        }
        {
            // Get the Xe momentum index
            auto reactantIndex = reactant.getXeMomentumId() - 1;

            // Get the partial derivatives
            reactant.getMomentPartialDerivatives(clusterPartials);
            // Get the list of column ids from the map
            auto const& pdColIdsVector = dFillMap.at(reactantIndex);

            // Loop over the list of column ids
            auto myStartingIdx = startingIdx[reactantIndex];
            for (int j = 0; j < pdColIdsVector.size(); j++) {
                // Get the partial derivative from the array of all of the partials
                vals[myStartingIdx + j] = clusterPartials[pdColIdsVector[j]];

                // Reset the cluster partial value to zero. This is much faster
                // than using memset.
                clusterPartials[pdColIdsVector[j]] = 0.0;
            }
        }
	}
#else
    // NIY
    assert(false);
#endif // READY

	return;
}
<|MERGE_RESOLUTION|>--- conflicted
+++ resolved
@@ -325,33 +325,6 @@
 	return;
 }
 
-<<<<<<< HEAD
-=======
-void NEClusterReactionNetwork::computeAllPartials(const std::vector<int>& size,
-                                const std::vector<size_t>& startingIdx,
-                                const std::vector<int>& indices,
-                                std::vector<double>& vals) const {
->>>>>>> 332ff2f3
-
-size_t
-NEClusterReactionNetwork::initPartialsSizes(std::vector<int>& size,
-                                    std::vector<size_t>& startingIdx) const {
-
-    // NIY
-    assert(false);
-    return 0;
-}
-
-void
-NEClusterReactionNetwork::initPartialsIndices(const std::vector<int>& size,
-                                    const std::vector<size_t>& startingIdx,
-                                    std::vector<int>& indices) const {
-
-    // NIY
-    assert(false);
-
-}
-
 
 void
 NEClusterReactionNetwork::computeAllPartials(const std::vector<int>& size,
@@ -359,7 +332,6 @@
                                     const std::vector<int>& indices,
                                     std::vector<double>& vals) const {
 
-#if READY
 	// Initial declarations
 	const int dof = getDOF();
 	std::vector<double> clusterPartials(dof, 0.0);
@@ -438,10 +410,6 @@
             }
         }
 	}
-#else
-    // NIY
-    assert(false);
-#endif // READY
-
-	return;
-}
+
+	return;
+}
