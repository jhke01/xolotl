#include "NEClusterReactionNetwork.h"
#include "NESuperCluster.h"
#include <xolotlPerf.h>
#include <sstream>
#include <Constants.h>

using namespace xolotlCore;

NEClusterReactionNetwork::NEClusterReactionNetwork(
		std::shared_ptr<xolotlPerf::IHandlerRegistry> registry) :
		ReactionNetwork( { ReactantType::V, ReactantType::I, ReactantType::Xe,
				ReactantType::XeV, ReactantType::XeI, ReactantType::NESuper },
				registry), rho(0.0) {

	// Initialize default properties
	dissociationsEnabled = true;

	return;
}

double NEClusterReactionNetwork::calculateDissociationConstant(
		const DissociationReaction& reaction, int i) {

	// If the dissociations are not allowed
	if (!dissociationsEnabled)
		return 0.0;

	// Compute the atomic volume
	double atomicVolume = 0.5 * xolotlCore::uraniumDioxydeLatticeConstant
			* xolotlCore::uraniumDioxydeLatticeConstant
			* xolotlCore::uraniumDioxydeLatticeConstant;

	// Get the rate constant from the reverse reaction
	double kPlus = reaction.reverseReaction->kConstant[i];

	// Calculate and return
	double bindingEnergy = computeBindingEnergy(reaction);
	double k_minus_exp = exp(
			-1.0 * bindingEnergy / (xolotlCore::kBoltzmann * temperature)); // We can use the network temperature
	// because this method is called only
	// when the temperature is updated
	double k_minus = (1.0 / atomicVolume) * kPlus * k_minus_exp;

	return k_minus;
}

void NEClusterReactionNetwork::createReactionConnectivity() {
	// Initial declarations
	int firstSize = 0, secondSize = 0, productSize = 0;

	// Single species clustering (Xe)
	// We know here that only Xe_1 can cluster so we simplify the search
	// Xe_(a-i) + Xe_i --> Xe_a
	firstSize = 1;
<<<<<<< HEAD
	auto singleXeCluster = get(Species::Xe, firstSize);
	// Consider each Xe cluster.
=======
	auto& singleXeCluster = static_cast<NECluster&>(*(get(Species::Xe,
			firstSize)));
	// Consider each Xe super cluster.
>>>>>>> 53bdf7c6
	for (auto const& currMapItem : getAll(ReactantType::Xe)) {

		auto& xeReactant = static_cast<NECluster&>(*(currMapItem.second));
		// Consider each potential product in normal clusters
		for (auto const& currMapItemBis : getAll(ReactantType::Xe)) {

			auto& product = static_cast<NECluster&>(*(currMapItemBis.second));
			// Check that the reaction can occur
			if (singleXeCluster.getDiffusionFactor() > 0.0
					|| xeReactant.getDiffusionFactor() > 0.0) {
				if (checkOverlap(singleXeCluster, xeReactant, product)) {
					// Create the reaction
					std::unique_ptr<ProductionReaction> reaction(
							new ProductionReaction(singleXeCluster,
									xeReactant));
					auto& prref = add(std::move(reaction));
					// Tell the reactants that they are in this reaction
					singleXeCluster.participateIn(prref, product);
					xeReactant.participateIn(prref, product);
					product.resultFrom(prref, product);

					// Check if the reverse reaction is allowed
					checkForDissociation(&product, prref);
				}
			}
		}
		// Consider each potential product in super clusters
		for (auto const& currMapItemBis : getAll(ReactantType::NESuper)) {

			auto& product = static_cast<NECluster&>(*(currMapItemBis.second));
			// Check that the reaction can occur
			if (singleXeCluster.getDiffusionFactor() > 0.0
					|| xeReactant.getDiffusionFactor() > 0.0) {
				if (checkOverlap(singleXeCluster, xeReactant, product)) {
					// Create the reaction
					std::unique_ptr<ProductionReaction> reaction(
							new ProductionReaction(singleXeCluster,
									xeReactant));
					auto& prref = add(std::move(reaction));
					// Tell the reactants that they are in this reaction
					singleXeCluster.participateIn(prref, product);
					xeReactant.participateIn(prref, product);
					product.resultFrom(prref, product);

					// Check if the reverse reaction is allowed
					checkForDissociation(&product, prref);
				}
			}
		}
	}
	// Consider each Xe super cluster.
	for (auto const& currMapItem : getAll(ReactantType::NESuper)) {

		auto& xeReactant = static_cast<NECluster&>(*(currMapItem.second));
		// Consider each potential product
		for (auto const& currMapItemBis : getAll(ReactantType::NESuper)) {

			auto& product = static_cast<NECluster&>(*(currMapItemBis.second));
			// Check that the reaction can occur
			if (singleXeCluster.getDiffusionFactor() > 0.0
					|| xeReactant.getDiffusionFactor() > 0.0) {
				if (checkOverlap(singleXeCluster, xeReactant, product)) {
					// Create the reaction
					std::unique_ptr<ProductionReaction> reaction(
							new ProductionReaction(singleXeCluster,
									xeReactant));
					auto& prref = add(std::move(reaction));
					// Tell the reactants that they are in this reaction
					singleXeCluster.participateIn(prref, product);
					xeReactant.participateIn(prref, product);
					product.resultFrom(prref, product);

					// Check if the reverse reaction is allowed
					checkForDissociation(&product, prref);
				}
			}
		}
	}

	return;
}

void NEClusterReactionNetwork::checkForDissociation(
		IReactant * emittingReactant, ProductionReaction& reaction) {
	// Check if at least one of the potentially emitted cluster is size one
	if (reaction.first.getSize() != 1 && reaction.second.getSize() != 1) {
		// Don't add the reverse reaction
		return;
	}

	// The reaction can occur, create the dissociation
	// Create a dissociation reaction
	// TODO can this be on the stack?
	std::unique_ptr<DissociationReaction> dissociationReaction(
			new DissociationReaction(*emittingReactant, reaction.first,
					reaction.second));
	// Set the reverse reaction
	dissociationReaction->reverseReaction = &reaction;
	auto& drref = add(std::move(dissociationReaction));
	// Tell the reactants that their are in this reaction
	reaction.first.participateIn(drref, *emittingReactant);
	reaction.second.participateIn(drref, *emittingReactant);
	emittingReactant->emitFrom(drref, *emittingReactant);

	return;
}

void NEClusterReactionNetwork::setTemperature(double temp, int i) {
	ReactionNetwork::setTemperature(temp, i);

	computeRateConstants(i);

	return;
}

void NEClusterReactionNetwork::reinitializeNetwork() {
	// Reset the Ids
	int id = 0;
	std::for_each(allReactants.begin(), allReactants.end(),
			[&id](IReactant& currReactant) {
				id++;
				currReactant.setId(id);
				currReactant.setMomentId(id);
			});

	// Get all the super clusters and loop on them
	// Have to use allReactants again to be sure the ordering is the same across plateforms
	std::for_each(allReactants.begin(), allReactants.end(),
			[&id](IReactant& currReactant) {

				if (currReactant.getType() == ReactantType::NESuper) {
					auto& currCluster = static_cast<NESuperCluster&>(currReactant);
					id++;
					currCluster.setMomentId(id);

					// Update the size
					IReactant::SizeType clusterSize = (double)currCluster.getAverage()
					+ (double)(currCluster.getNTot() - 1) / 2.0;
					if (clusterSize > maxClusterSizeMap[ReactantType::Xe]) {
						maxClusterSizeMap[ReactantType::Xe] = clusterSize;
					}
				}
			});

	return;
}

void NEClusterReactionNetwork::reinitializeConnectivities() {
	// Loop on all the reactants to reset their connectivities
	std::for_each(allReactants.begin(), allReactants.end(),
			[](IReactant& currReactant) {
				currReactant.resetConnectivities();
			});

	return;
}

void NEClusterReactionNetwork::updateConcentrationsFromArray(
		double * concentrations) {

	// Set the concentration on each reactant.
	std::for_each(allReactants.begin(), allReactants.end(),
			[&concentrations](IReactant& currReactant) {
				auto id = currReactant.getId() - 1;
				currReactant.setConcentration(concentrations[id]);
			});

	// Set the moments
	auto const& superTypeMap = getAll(ReactantType::NESuper);
	std::for_each(superTypeMap.begin(), superTypeMap.end(),
			[&concentrations](const ReactantMap::value_type& currMapItem) {
				auto& cluster = static_cast<NESuperCluster&>(*(currMapItem.second));
				cluster.setZerothMoment(concentrations[cluster.getId() - 1]);
				cluster.setMoment(concentrations[cluster.getMomentId() - 1]);
			});

	return;
}

std::vector<std::vector<int> > NEClusterReactionNetwork::getCompositionList() const {
	// Create the list that will be returned
	std::vector<std::vector<int> > compList;

	// Loop on all the reactants
	std::for_each(allReactants.begin(), allReactants.end(),
			[&compList](IReactant& currReactant) {
				// Get the composition
				auto comp = currReactant.getComposition();
				std::vector <int> compVec;
				compVec.push_back(comp[toCompIdx(Species::Xe)]);

				// Save the composition in the list
				compList.push_back(compVec);
			});

	return compList;
}

IReactant * NEClusterReactionNetwork::getSuperFromComp(IReactant::SizeType nXe,
		IReactant::SizeType nD, IReactant::SizeType nT,
		IReactant::SizeType nV) const {

	// Requests for finding a particular supercluster have high locality.
	// See if the last supercluster we were asked to find is the right
	// one for this request.
	static IReactant* lastRet;
	if (lastRet and static_cast<NESuperCluster*>(lastRet)->isIn(nXe)) {
		return lastRet;
	}

	// We didn't find the last supercluster in our cache, so do a full lookup.
	IReactant* ret = nullptr;

	for (auto const& superMapItem : getAll(ReactantType::NESuper)) {

		auto const& reactant =
				static_cast<NESuperCluster&>(*(superMapItem.second));
		if (reactant.isIn(nXe)) {
			lastRet = superMapItem.second.get();
			return superMapItem.second.get();
		}
	}

	return ret;
}

void NEClusterReactionNetwork::getDiagonalFill(SparseFillMap& fillMap) {

	// Get the connectivity for each reactant
	std::for_each(allReactants.begin(), allReactants.end(),
			[&fillMap, this](const IReactant& reactant) {
				// Get the reactant and its connectivity
				auto const& connectivity = reactant.getConnectivity();
				auto connectivityLength = connectivity.size();
				// Get the reactant id so that the connectivity can be lined up in
				// the proper column
				auto id = reactant.getId() - 1;
				// Create the vector that will be inserted into the dFill map
				std::vector<int> columnIds;
				// Add it to the diagonal fill block
				for (int j = 0; j < connectivityLength; j++) {
					// Add a column id if the connectivity is equal to 1.
					if (connectivity[j] == 1) {
						fillMap[id].emplace_back(j);
						columnIds.push_back(j);
					}
				}
				// Update the map
				dFillMap[id] = columnIds;
			});

	// Get the connectivity for each moment
	for (auto const& currMapItem : getAll(ReactantType::NESuper)) {

		// Get the reactant and its connectivity
		auto const& reactant =
				static_cast<NESuperCluster&>(*(currMapItem.second));

		auto const& connectivity = reactant.getConnectivity();
		auto connectivityLength = connectivity.size();
		// Get the xenon moment id so that the connectivity can be lined up in
		// the proper column
		auto id = reactant.getMomentId() - 1;

		// Create the vector that will be inserted into the dFill map
		std::vector<int> columnIds;
		// Add it to the diagonal fill block
		for (int j = 0; j < connectivityLength; j++) {
			// Add a column id if the connectivity is equal to 1.
			if (connectivity[j] == 1) {
				fillMap[id].emplace_back(j);
				columnIds.push_back(j);
			}
		}
		// Update the map
		dFillMap[id] = columnIds;
	}

	return;
}

double NEClusterReactionNetwork::getTotalAtomConcentration(int i) {
	// Only work for 0
	if (i > 0)
		return 0.0;

	// Initial declarations
	double atomConc = 0.0;

	// Sum over all He clusters.
	for (auto const& currMapItem : getAll(ReactantType::Xe)) {

		// Get the cluster and its composition
		auto const& cluster = *(currMapItem.second);
		double size = cluster.getSize();

		// Add the concentration times the He content to the total helium concentration
		atomConc += cluster.getConcentration() * size;
	}

	// Sum over all super clusters.
	for (auto const& currMapItem : getAll(ReactantType::NESuper)) {

		// Get the cluster
		auto const& cluster =
				static_cast<NESuperCluster&>(*(currMapItem.second));

		// Add its total atom concentration
		atomConc += cluster.getTotalXenonConcentration();
	}

	return atomConc;
}

void NEClusterReactionNetwork::computeAllFluxes(double *updatedConcOffset,
		int i) {

	// ----- Compute all of the new fluxes -----
	std::for_each(allReactants.begin(), allReactants.end(),
			[&updatedConcOffset,&i](IReactant& cluster) {

				// Compute the flux
				auto flux = cluster.getTotalFlux(i);
				// Update the concentration of the cluster
				auto reactantIndex = cluster.getId() - 1;
				updatedConcOffset[reactantIndex] += flux;
			});

	// ---- Moments ----
	for (auto const& currMapItem : getAll(ReactantType::NESuper)) {

		auto& superCluster = static_cast<NESuperCluster&>(*(currMapItem.second));

		// Compute the xenon moment flux
		auto flux = superCluster.getMomentFlux();
		// Update the concentration of the cluster
		auto reactantIndex = superCluster.getMomentId() - 1;
		updatedConcOffset[reactantIndex] += flux;
	}

	return;
}

void NEClusterReactionNetwork::computeAllPartials(
		const std::vector<size_t>& startingIdx, const std::vector<int>& indices,
		std::vector<double>& vals, int i) const {

	// Initial declarations
	const int dof = getDOF();
	std::vector<double> clusterPartials(dof, 0.0);

	// Update the column in the Jacobian that represents each normal reactant
	for (auto const& superMapItem : getAll(ReactantType::Xe)) {
		auto const& reactant = *(superMapItem.second);

		// Get the reactant index
		auto reactantIndex = reactant.getId() - 1;

		// Get the partial derivatives
		reactant.getPartialDerivatives(clusterPartials, i);
		// Get the list of column ids from the map
		auto const& pdColIdsVector = dFillMap.at(reactantIndex);

		// Loop over the list of column ids
		auto myStartingIdx = startingIdx[reactantIndex];
		for (int j = 0; j < pdColIdsVector.size(); j++) {
			// Get the partial derivative from the array of all of the partials
			vals[myStartingIdx + j] = clusterPartials[pdColIdsVector[j]];

			// Reset the cluster partial value to zero. This is much faster
			// than using memset.
			clusterPartials[pdColIdsVector[j]] = 0.0;
		}
	}

	// Get the super clusters
	auto const& superClusters = getAll(ReactantType::NESuper);

	// Update the column in the Jacobian that represents the moment for the super clusters
	for (auto const& currMapItem : superClusters) {
		auto const& reactant =
				static_cast<NESuperCluster&>(*(currMapItem.second));

		// Get the super cluster index
		auto reactantIndex = reactant.getId() - 1;

		// Get the partial derivatives
		reactant.getPartialDerivatives(clusterPartials, i);

		{
			// Get the list of column ids from the map
			auto const& pdColIdsVector = dFillMap.at(reactantIndex);

			// Loop over the list of column ids
			auto myStartingIdx = startingIdx[reactantIndex];
			for (int j = 0; j < pdColIdsVector.size(); j++) {
				// Get the partial derivative from the array of all of the partials
				vals[myStartingIdx + j] = clusterPartials[pdColIdsVector[j]];

				// Reset the cluster partial value to zero. This is much faster
				// than using memset.
				clusterPartials[pdColIdsVector[j]] = 0.0;
			}
		}
		{
			// Get the Xe momentum index
			auto reactantIndex = reactant.getMomentId() - 1;

			// Get the partial derivatives
			reactant.getMomentPartialDerivatives(clusterPartials);
			// Get the list of column ids from the map
			auto const& pdColIdsVector = dFillMap.at(reactantIndex);

			// Loop over the list of column ids
			auto myStartingIdx = startingIdx[reactantIndex];
			for (int j = 0; j < pdColIdsVector.size(); j++) {
				// Get the partial derivative from the array of all of the partials
				vals[myStartingIdx + j] = clusterPartials[pdColIdsVector[j]];

				// Reset the cluster partial value to zero. This is much faster
				// than using memset.
				clusterPartials[pdColIdsVector[j]] = 0.0;
			}
		}
	}

	return;
}
<|MERGE_RESOLUTION|>--- conflicted
+++ resolved
@@ -52,14 +52,9 @@
 	// We know here that only Xe_1 can cluster so we simplify the search
 	// Xe_(a-i) + Xe_i --> Xe_a
 	firstSize = 1;
-<<<<<<< HEAD
-	auto singleXeCluster = get(Species::Xe, firstSize);
-	// Consider each Xe cluster.
-=======
 	auto& singleXeCluster = static_cast<NECluster&>(*(get(Species::Xe,
 			firstSize)));
 	// Consider each Xe super cluster.
->>>>>>> 53bdf7c6
 	for (auto const& currMapItem : getAll(ReactantType::Xe)) {
 
 		auto& xeReactant = static_cast<NECluster&>(*(currMapItem.second));
@@ -188,7 +183,7 @@
 	// Get all the super clusters and loop on them
 	// Have to use allReactants again to be sure the ordering is the same across plateforms
 	std::for_each(allReactants.begin(), allReactants.end(),
-			[&id](IReactant& currReactant) {
+			[&id, this](IReactant& currReactant) {
 
 				if (currReactant.getType() == ReactantType::NESuper) {
 					auto& currCluster = static_cast<NESuperCluster&>(currReactant);
