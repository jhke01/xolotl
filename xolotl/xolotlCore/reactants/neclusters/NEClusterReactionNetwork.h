#ifndef NE_CLUSTER_REACTION_NETWORK_H
#define NE_CLUSTER_REACTION_NETWORK_H

// Includes
//#include <xolotlPerf.h>
#include <string>
#include <vector>
#include <memory>
#include <map>
#include <unordered_map>
#include <ReactionNetwork.h>
#include <iostream>
#include <iomanip>
#include <algorithm>

namespace xolotlCore {

/**
 *  This class manages the set of reactants and compound reactants (
 *  combinations of normal reactants) for NE clusters. It also manages a
 *  set of properties that describes the total collection.
 *
 *  This class is a very heavyweight class that should not be abused.
 *
 *  Reactants that are added to this network must be added as with shared_ptrs.
 *  Furthermore, reactants that are added to this network have their ids set to
 *  a network specific id. Reactants should not be shared between separate
 *  instances of a NEClusterReactionNetwork.
 */
class NEClusterReactionNetwork: public ReactionNetwork {

private:

	/**
	 * Calculate the dissociation constant of the first cluster with respect to
	 * the single-species cluster of the same type based on the current clusters
	 * atomic volume, reaction rate constant, and binding energies.
	 *
	 * @param reaction The reaction
	 * @return The dissociation constant
	 */
	double calculateDissociationConstant(
			const DissociationReaction& reaction) const override;

	/**
	 * Calculate the binding energy for the dissociation cluster to emit the single
	 * and second cluster.
	 *
	 * @param reaction The reaction
	 * @return The binding energy corresponding to this dissociation
	 */
	virtual double computeBindingEnergy(
			const DissociationReaction& reaction) const override {
		double bindingEnergy = reaction.first.getFormationEnergy()
				+ reaction.second.getFormationEnergy()
				- reaction.dissociating.getFormationEnergy();

		return bindingEnergy;
	}

	/**
	 * Add the dissociation connectivity for the reverse reaction if it is allowed.
	 *
	 * @param emittingReactant The reactant that would emit the pair
	 * @param reaction The reaction we want to reverse
	 *
	 */
	void checkForDissociation(IReactant * emittingReactant,
			std::shared_ptr<ProductionReaction> reaction);

public:

	/**
	 * Default constructor, deleted to force construction using parameters.
	 */
	NEClusterReactionNetwork() = delete;

	/**
	 * The Constructor
	 *
	 * @param registry The performance handler registry
	 */
	NEClusterReactionNetwork(
			std::shared_ptr<xolotlPerf::IHandlerRegistry> registry);

	/**
	 * Copy constructor, deleted to prevent use.
	 */
	NEClusterReactionNetwork(const NEClusterReactionNetwork& other) = delete;

	/**
	 * Computes the full reaction connectivity matrix for this network.
	 */
	void createReactionConnectivity();

	/**
	 * This operation sets the temperature at which the reactants currently
	 * exists. It calls setTemperature() on each reactant.
	 *
	 * This is the simplest way to set the temperature for all reactants is to
	 * call the ReactionNetwork::setTemperature() operation.
	 *
	 * @param temp The new temperature
	 */
	virtual void setTemperature(double temp) override;

	/**
	 * This operation reinitializes the network.
	 *
	 * It computes the cluster Ids and network size from the allReactants vector.
	 */
	void reinitializeNetwork() override;

	/**
	 * This method redefines the connectivities for each cluster in the
	 * allReactans vector.
	 */
	void reinitializeConnectivities() override;

	/**
	 * This operation updates the concentrations for all reactants in the
	 * network from an array.
	 *
	 * @param concentrations The array of doubles that will be for the
	 * concentrations. This operation does NOT create, destroy or resize the
	 * array. Properly aligning the array in memory so that this operation
	 * does not overrun is up to the caller.
	 */
	void updateConcentrationsFromArray(double * concentrations) override;

	/**
	 * This operation returns the size or number of reactants and momentums in the network.
	 *
	 * @return The number of degrees of freedom
	 */
<<<<<<< HEAD
	virtual int getDOF() {
		return networkSize + numSuperClusters + 1;
=======
	virtual int getDOF() const override {
		return size() + getAll(ReactantType::NESuper).size() + 1;
>>>>>>> ae3cf595
	}

	/**
	 * Get the diagonal fill for the Jacobian, corresponding to the reactions.
	 *
	 * @param diagFill The pointer to the vector where the connectivity information is kept
	 */
	void getDiagonalFill(int *diagFill) override;

	/**
	 * Calculate all the rate constants for the reactions and dissociations of the network.
	 * Need to be called only when the temperature changes.
	 */
	void computeRateConstants() override;

	/**
	 * Compute the fluxes generated by all the reactions
	 * for all the clusters and their momentums.
	 *
	 * @param updatedConcOffset The pointer to the array of the concentration at the grid
	 * point where the fluxes are computed used to find the next solution
	 */
	void computeAllFluxes(double *updatedConcOffset) override;

	/**
	 * Compute the partial derivatives generated by all the reactions
	 * for all the clusters and their momentum.
	 *
	 * @param vals The pointer to the array that will contain the values of
	 * partials for the reactions
	 * @param indices The pointer to the array that will contain the indices
	 * of the clusters
	 * @param size The pointer to the array that will contain the number of reactions for
	 * this cluster
	 */
	virtual void computeAllPartials(double *vals, int *indices, int *size)
			override;
};

}

#endif<|MERGE_RESOLUTION|>--- conflicted
+++ resolved
@@ -133,13 +133,8 @@
 	 *
 	 * @return The number of degrees of freedom
 	 */
-<<<<<<< HEAD
-	virtual int getDOF() {
-		return networkSize + numSuperClusters + 1;
-=======
 	virtual int getDOF() const override {
 		return size() + getAll(ReactantType::NESuper).size() + 1;
->>>>>>> ae3cf595
 	}
 
 	/**
