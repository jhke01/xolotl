#ifndef ALLOYVACCLUSTER_H
#define ALLOYVACCLUSTER_H

// Includes
#include "AlloyCluster.h"
#include <xolotlPerf.h>

namespace xolotlCore {

/**
 * This class represents a cluster composed entirely of vacancies.
 */
class AlloyVacCluster: public AlloyCluster {

public:

	/**
	 * Default constructor, deleted because we require info to construct.
	 */
	AlloyVacCluster() = delete;

	/**
	 * The constructor. All AlloyVacClusters must be initialized with a size.
	 *
	 * @param n The size of the cluster
	 * @param registry The performance handler registry
	 */
	AlloyVacCluster(int n, IReactionNetwork& _network,
			std::shared_ptr<xolotlPerf::IHandlerRegistry> registry) :
			AlloyCluster(_network, registry) {
		// Set the size
		size = n;
		// Update the composition map
		composition[toCompIdx(Species::V)] = size;

		// Set the reactant name appropriately
		std::stringstream nameStream;
		nameStream << "V_" << size;
		name = nameStream.str();
		// Set the typename appropriately
		type = ReactantType::V;

		// Define the diffusion pre-factor
		{
<<<<<<< HEAD
			double jumpDistance = xolotlCore::alloyLatticeConstant / sqrt(2.0);
			double phononFrequency = 9.6e12;
=======
			double jumpDistance = network.getLatticeParameter() / sqrt(2.0);
			double phononFrequency = 1.0e13;
>>>>>>> a7ba0fdf
			double jumpsPerPhonon = 1.0;
			double prefactorExponent = -1.0;
			diffusionFactor = phononFrequency * jumpsPerPhonon * jumpDistance
					* jumpDistance * pow(double(size), prefactorExponent)
					/ (6.0);
		}

		// Define the formation energy
		formationEnergy = _network.getFormationEnergy(type, size);

		// Define the migration energy
		migrationEnergy = 1.3;

		// Define the reaction radius
		reactionRadius = _network.getReactionRadius(type, size);

		return;
	}

	/**
	 * Destructor
	 */
	~AlloyVacCluster() {
	}

<<<<<<< HEAD
	// Vac clusters are considered spheres so set isSphere to true
	bool isSphere() const override {
		return true;
	}

	double getEmissionFlux(int i) const override {
		// Initial declarations
		double flux = AlloyCluster::getEmissionFlux(i);

		// Compute the loss to dislocation sinks
		flux += xolotlCore::alloysinkStrength * diffusionCoefficient[i]
				* concentration;

		return flux;
	}

	/**
	 * This operation computes the partial derivatives due to emission
	 * reactions.
	 *
	 * @param partials The vector into which the partial derivatives should be
	 * inserted. This vector should have a length equal to the size of the
	 * network.
	 * @param i The location on the grid in the depth direction
	 */
	void getEmissionPartialDerivatives(std::vector<double> & partials,
			int i) const override {
		// Initial declarations
		AlloyCluster::getEmissionPartialDerivatives(partials, i);

		// Compute the loss to dislocation sinks
		// k^2 * D * C
		partials[id - 1] -= xolotlCore::alloysinkStrength
				* diffusionCoefficient[i];

		return;
=======
	/**
	 * Add grid points to the vector of diffusion coefficients or remove
	 * them if the value is negative.
	 *
	 * @param i The number of grid point to add or remove
	 */
	void addGridPoints(int i) override {
		if (diffusionFactor > 0.0) {
			Reactant::addGridPoints(i);
		}

		// Don't do anything
		return;
	}

	/**
	 * This operation sets the temperature at which the reactant currently
	 * exists. Temperature-dependent quantities are recomputed when this
	 * operation is called, so the temperature should always be set first.
	 *
	 * @param temp The new cluster temperature
	 * @param i The location on the grid
	 */
	void setTemperature(double temp, int i) override {
		if (diffusionFactor > 0.0) {
			Reactant::setTemperature(temp, i);
		}

		// Don't do anything
		return;
	}

	/**
	 * This operation returns the diffusion coefficient for this reactant and is
	 * calculated from the diffusion factor.
	 *
	 * @param i The position on the grid
	 * @return The diffusion coefficient
	 */
	double getDiffusionCoefficient(int i) const override {
		if (diffusionFactor > 0.0) {
			return Reactant::getDiffusionCoefficient(i);
		}

		return 0.0;
>>>>>>> a7ba0fdf
	}

};
//end class AlloyVacCluster

} /* namespace xolotlCore */
#endif<|MERGE_RESOLUTION|>--- conflicted
+++ resolved
@@ -42,13 +42,8 @@
 
 		// Define the diffusion pre-factor
 		{
-<<<<<<< HEAD
-			double jumpDistance = xolotlCore::alloyLatticeConstant / sqrt(2.0);
+			double jumpDistance = network.getLatticeParameter() / sqrt(2.0);
 			double phononFrequency = 9.6e12;
-=======
-			double jumpDistance = network.getLatticeParameter() / sqrt(2.0);
-			double phononFrequency = 1.0e13;
->>>>>>> a7ba0fdf
 			double jumpsPerPhonon = 1.0;
 			double prefactorExponent = -1.0;
 			diffusionFactor = phononFrequency * jumpsPerPhonon * jumpDistance
@@ -74,7 +69,6 @@
 	~AlloyVacCluster() {
 	}
 
-<<<<<<< HEAD
 	// Vac clusters are considered spheres so set isSphere to true
 	bool isSphere() const override {
 		return true;
@@ -111,7 +105,8 @@
 				* diffusionCoefficient[i];
 
 		return;
-=======
+	}
+
 	/**
 	 * Add grid points to the vector of diffusion coefficients or remove
 	 * them if the value is negative.
@@ -157,7 +152,6 @@
 		}
 
 		return 0.0;
->>>>>>> a7ba0fdf
 	}
 
 };
