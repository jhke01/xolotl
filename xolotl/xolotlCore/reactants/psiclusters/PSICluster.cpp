--- conflicted
+++ resolved
@@ -274,51 +274,6 @@
 	return;
 }
 
-<<<<<<< HEAD
-void PSICluster::optimizeReactions() {
-	// Loop on the pairs to add reactions to the network
-	for (auto it = reactingPairs.begin(); it != reactingPairs.end(); it++) {
-		// Create the corresponding production reaction
-		auto newReaction = std::make_shared<ProductionReaction>((*it).first,
-				(*it).second);
-		// Add it to the network
-		newReaction = network->addProductionReaction(newReaction);
-		// Link it to the pair
-		(*it).reaction = newReaction;
-	}
-
-	for (auto it = combiningReactants.begin(); it != combiningReactants.end();
-			it++) {
-		// Create the corresponding production reaction
-		auto newReaction = std::make_shared<ProductionReaction>((*it).combining,
-				this);
-		// Add it to the network
-		newReaction = network->addProductionReaction(newReaction);
-		// Link it to the pair
-		(*it).reaction = newReaction;
-	}
-
-	for (auto it = dissociatingPairs.begin(); it != dissociatingPairs.end();
-			it++) {
-		// Create the corresponding dissociation reaction
-		auto newReaction = std::make_shared<DissociationReaction>((*it).first,
-				(*it).second, this);
-		// Add it to the network
-		newReaction = network->addDissociationReaction(newReaction);
-		// Link it to the pair
-		(*it).reaction = newReaction;
-	}
-
-	for (auto it = emissionPairs.begin(); it != emissionPairs.end(); it++) {
-		// Create the corresponding dissociation reaction
-		auto newReaction = std::make_shared<DissociationReaction>(this,
-				(*it).first, (*it).second);
-		// Add it to the network
-		newReaction = network->addDissociationReaction(newReaction);
-		// Link it to the pair
-		(*it).reaction = newReaction;
-	}
-=======
 void PSICluster::emitFrom(DissociationReaction& reaction,
 		const std::vector<PendingProductionReactionInfo>& prInfos) {
 
@@ -329,7 +284,6 @@
 	emissionPairs.emplace_back(reaction,
 			static_cast<PSICluster&>(reaction.first),
 			static_cast<PSICluster&>(reaction.second));
->>>>>>> ae3cf595
 
 	return;
 }
@@ -682,11 +636,11 @@
 					});
 
 	// Sum rate constants over all emission pair reactions.
-	double emissionRateTotal =
-			std::accumulate(emissionPairs.begin(), emissionPairs.end(), 0.0,
-					[](double running, const ClusterPair& currPair) {
-						return running + (currPair.reaction.kConstant);
-					});
+	double emissionRateTotal = std::accumulate(emissionPairs.begin(),
+			emissionPairs.end(), 0.0,
+			[](double running, const ClusterPair& currPair) {
+				return running + (currPair.reaction.kConstant);
+			});
 
 	return combiningRateTotal + emissionRateTotal;
 }
