--- conflicted
+++ resolved
@@ -40,18 +40,6 @@
 			newPair.coefs[i][j] += firstDistance[i] * secondDistance[j];
 		}
 	}
-<<<<<<< HEAD
-=======
-	newPair.a[0][0] += 1.0;
-	newPair.a[1][0] += firstHeDistance;
-	newPair.a[2][0] += firstVDistance;
-	newPair.a[0][1] += secondHeDistance;
-	newPair.a[0][2] += secondVDistance;
-	newPair.a[1][1] += firstHeDistance * secondHeDistance;
-	newPair.a[1][2] += firstHeDistance * secondVDistance;
-	newPair.a[2][1] += firstVDistance * secondHeDistance;
-	newPair.a[2][2] += firstVDistance * secondVDistance;
->>>>>>> 84bcf505
 
 	return;
 }
@@ -91,18 +79,6 @@
 						newPair.coefs[i][j] += firstDistance[i] * secondDistance[j];
 					}
 				}
-<<<<<<< HEAD
-=======
-				newPair.a[0][0] += 1.0;
-				newPair.a[1][0] += firstHeDistance;
-				newPair.a[2][0] += firstVDistance;
-				newPair.a[0][1] += secondHeDistance;
-				newPair.a[0][2] += secondVDistance;
-				newPair.a[1][1] += firstHeDistance * secondHeDistance;
-				newPair.a[1][2] += firstHeDistance * secondVDistance;
-				newPair.a[2][1] += firstVDistance * secondHeDistance;
-				newPair.a[2][2] += firstVDistance * secondVDistance;
->>>>>>> 84bcf505
 			});
 
 	return;
@@ -135,12 +111,6 @@
 			(*it).coefs[i + 1] += otherCluster.getDistance(a[i], i);
 		}
 	}
-<<<<<<< HEAD
-=======
-	(*it).a[0] += 1.0;
-	(*it).a[1] += heDistance;
-	(*it).a[2] += vDistance;
->>>>>>> 84bcf505
 
 	return;
 }
@@ -178,12 +148,6 @@
 						combCluster.coefs[i+1] += otherCluster.getDistance(currPRInfo.b[i], i);
 					}
 				}
-<<<<<<< HEAD
-=======
-				combCluster.a[0] += 1.0;
-				combCluster.a[1] += heDistance;
-				combCluster.a[2] += vDistance;
->>>>>>> 84bcf505
 			});
 
 	return;
@@ -222,12 +186,6 @@
 			(*it).coefs[i + 1][0] += super.getDistance(a[i], i);
 		}
 	}
-<<<<<<< HEAD
-=======
-	(*it).a[0][0] += 1.0;
-	(*it).a[1][0] += firstHeDistance;
-	(*it).a[2][0] += firstVDistance;
->>>>>>> 84bcf505
 
 	return;
 }
@@ -270,12 +228,6 @@
 						currPair.coefs[i+1][0] += super.getDistance(currPRI.a[i], i);
 					}
 				}
-<<<<<<< HEAD
-=======
-				currPair.a[0][0] += 1.0;
-				currPair.a[1][0] += firstHeDistance;
-				currPair.a[2][0] += firstVDistance;
->>>>>>> 84bcf505
 			});
 
 	return;
@@ -418,14 +370,7 @@
 
 				// Calculate the Dissociation flux
 				return running +
-<<<<<<< HEAD
 				(currPair.reaction.kConstant * sum);
-=======
-				(currPair.reaction.kConstant *
-						(currPair.a[0][0] * l0A +
-								currPair.a[1][0] * lHeA +
-								currPair.a[2][0] * lVA));
->>>>>>> 84bcf505
 			});
 
 	// Return the flux
@@ -467,17 +412,8 @@
 				}
 			}
 			// Update the flux
-<<<<<<< HEAD
 			return running + (currPair.reaction.kConstant *
 					sum);
-=======
-			return running + currPair.reaction.kConstant *
-			(currPair.a[0][0] * l0A * l0B + currPair.a[0][1] * l0A * lHeB +
-					currPair.a[0][2] * l0A * lVB + currPair.a[1][0] * lHeA * l0B +
-					currPair.a[1][1] * lHeA * lHeB + currPair.a[1][2] * lHeA * lVB +
-					currPair.a[2][0] * lVA * l0B + currPair.a[2][1] * lVA * lHeB +
-					currPair.a[2][2] * lVA * lVB);
->>>>>>> 84bcf505
 		});
 
 	// Return the production flux
@@ -505,11 +441,7 @@
 				}
 				// Calculate the combination flux
 				return running + (cc.reaction.kConstant *
-<<<<<<< HEAD
 						sum);
-=======
-						(cc.a[0] * l0B + cc.a[1] * lHeB + cc.a[2] * lVB));
->>>>>>> 84bcf505
 
 			});
 
@@ -565,7 +497,6 @@
 				// Compute contribution from the first part of the reacting pair
 				double value = currPair.reaction.kConstant;
 
-<<<<<<< HEAD
 				double sum[5][2] = {};
 				for (int j = 0; j < 5; j++) {
 					for (int i = 0; i < 5; i++) {
@@ -580,26 +511,6 @@
 					partials[firstReactant.momId[i] - 1] += value * sum[i+1][0];
 					partials[secondReactant.momId[i] - 1] += value * sum[i+1][1];
 				}
-=======
-				partials[firstReactant.id - 1] += value *
-				(currPair.a[0][0] * l0B + currPair.a[0][1] * lHeB + currPair.a[0][2] * lVB);
-
-				partials[firstReactant.heMomId - 1] += value *
-				(currPair.a[1][0] * l0B + currPair.a[1][1] * lHeB + currPair.a[1][2] * lVB);
-
-				partials[firstReactant.vMomId - 1] += value *
-				(currPair.a[2][0] * l0B + currPair.a[2][1] * lHeB + currPair.a[2][2] * lVB);
-
-				// Compute contribution from the second part of the reacting pair
-				partials[secondReactant.id - 1] += value *
-				(currPair.a[0][0] * l0A + currPair.a[1][0] * lHeA + currPair.a[2][0] * lVA);
-
-				partials[secondReactant.heMomId - 1] += value *
-				(currPair.a[0][1] * l0A + currPair.a[1][1] * lHeA + currPair.a[2][1] * lVA);
-
-				partials[secondReactant.vMomId - 1] += value *
-				(currPair.a[0][2] * l0A + currPair.a[1][2] * lHeA + currPair.a[2][2] * lVA);
->>>>>>> 84bcf505
 			});
 
 	return;
@@ -632,7 +543,6 @@
 				// Remember that the flux due to combinations is OUTGOING (-=)!
 				// Compute the contribution from this cluster
 				partials[id - 1] -= cc.reaction.kConstant
-<<<<<<< HEAD
 				* sum;
 				// Compute the contribution from the combining cluster
 				double value = cc.reaction.kConstant * concentration;
@@ -641,14 +551,6 @@
 				for (int i = 0; i < 4; i++) {
 					partials[cluster.momId[i] - 1] -= value * cc.coefs[i+1];
 				}
-=======
-				* (cc.a[0] * l0B + cc.a[1] * lHeB + cc.a[2] * lVB);
-				// Compute the contribution from the combining cluster
-				double value = cc.reaction.kConstant * concentration;
-				partials[cluster.id - 1] -= value * cc.a[0];
-				partials[cluster.heMomId - 1] -= value * cc.a[1];
-				partials[cluster.vMomId - 1] -= value * cc.a[2];
->>>>>>> 84bcf505
 			});
 
 	return;
@@ -668,16 +570,10 @@
 				// Get the dissociating cluster
 				auto const& cluster = currPair.first;
 				double value = currPair.reaction.kConstant;
-<<<<<<< HEAD
 				partials[cluster.id - 1] += value * currPair.coefs[0][0];
 				for (int i = 0; i < 4; i++) {
 					partials[cluster.momId[i] - 1] += value * currPair.coefs[i+1][0];
 				}
-=======
-				partials[cluster.id - 1] += value * currPair.a[0][0];
-				partials[cluster.heMomId - 1] += value * currPair.a[1][0];
-				partials[cluster.vMomId - 1] += value * currPair.a[2][0];
->>>>>>> 84bcf505
 			});
 
 	return;
@@ -728,11 +624,7 @@
 					combiningReactants.end(), 0.0,
 					[](double running, const CombiningCluster& cc) {
 						return running +
-<<<<<<< HEAD
 						(cc.reaction.kConstant * cc.combining.concentration * cc.coefs[0]);
-=======
-						(cc.reaction.kConstant * cc.combining.concentration * cc.a[0]);
->>>>>>> 84bcf505
 					});
 
 	// Sum rate constants over all emission pair reactions.
@@ -774,38 +666,19 @@
 void PSICluster::dumpCoefficients(std::ostream& os,
 		PSICluster::ClusterPair const& curr) const {
 
-<<<<<<< HEAD
 	os << "a[0-4][0-4]: ";
-
-	for (int j = 0; j < 5; j++) {
-		for (int i = 0; i < 5; i++) {
-			os << curr.coefs[j][i] << ' ';
-		}
-	}
-=======
-	os << "a[0-2][0-2]: ";
-    for(auto const& curr1D : curr.a)
-    {
-        std::copy(curr1D.begin(), curr1D.end(),
-            std::ostream_iterator<double>(os, " "));
-    }
->>>>>>> 84bcf505
+	for (auto const& curr1D : curr.coefs) {
+		std::copy(curr1D.begin(), curr1D.end(),
+				std::ostream_iterator<double>(os, " "));
+	}
 }
 
 void PSICluster::dumpCoefficients(std::ostream& os,
 		PSICluster::CombiningCluster const& curr) const {
 
-<<<<<<< HEAD
 	os << "a[0-4]: ";
-
-	for (int i = 0; i < 5; i++) {
-		os << curr.coefs[i] << ' ';
-	}
-=======
-	os << "a[0-2]: ";
-    std::copy(curr.a.begin(), curr.a.end(),
-            std::ostream_iterator<double>(os, " "));
->>>>>>> 84bcf505
+	std::copy(curr.coefs.begin(), curr.coefs.end(),
+			std::ostream_iterator<double>(os, " "));
 }
 
 void PSICluster::outputCoefficientsTo(std::ostream& os) const {
