--- conflicted
+++ resolved
@@ -75,15 +75,11 @@
 		/**
 		 * Default and copy constructors, disallowed.
 		 */
-<<<<<<< HEAD
-		const double * kConstant;
-=======
 		ReactingPairBase() = delete;
 		ReactingPairBase(const ReactingPairBase& other) = delete;
 	};
 
 	struct ProductionCoefficientBase {
->>>>>>> d721e979
 
 		/**
 		 * All the coefficient needed to compute each element
@@ -118,18 +114,6 @@
 			}
 		}
 
-<<<<<<< HEAD
-		//! The constructor
-		SuperClusterProductionPair(PSICluster * firstPtr,
-				PSICluster * secondPtr, Reaction * reaction) :
-				first(firstPtr), second(secondPtr), kConstant(
-						&(reaction->kConstant)), a000(0.0), a001(0.0), a002(
-						0.0), a100(0.0), a101(0.0), a102(0.0), a200(0.0), a201(
-						0.0), a202(0.0), a010(0.0), a011(0.0), a012(0.0), a020(
-						0.0), a021(0.0), a022(0.0), a110(0.0), a111(0.0), a112(
-						0.0), a120(0.0), a121(0.0), a122(0.0), a210(0.0), a211(
-						0.0), a212(0.0), a220(0.0), a221(0.0), a222(0.0) {
-=======
 		/**
 		 * Copy constructor, disallowed.
 		 */
@@ -138,7 +122,6 @@
 		//! The destructor
 		~ProductionCoefficientBase() {
 			delete[] coefs;
->>>>>>> d721e979
 		}
 	};
 
@@ -189,9 +172,6 @@
 		 * Concise name for type of keys in map of keys to
 		 * combining cluster info.
 		 */
-<<<<<<< HEAD
-		const double * kConstant;
-=======
 		using KeyType = IReactant*;
 
 		//! The constructor
@@ -229,7 +209,6 @@
 		 * Concise name for type of key into map of dissociation pairs.
 		 */
 		using KeyType = ReactantAddrPair;
->>>>>>> d721e979
 
 		/**
 		 * All the coefficient needed to compute each element
@@ -247,13 +226,6 @@
 		double **coefs;
 
 		//! The constructor
-<<<<<<< HEAD
-		SuperClusterDissociationPair(PSICluster * firstPtr,
-				PSICluster * secondPtr, Reaction * reaction) :
-				first(firstPtr), second(secondPtr), kConstant(
-						&(reaction->kConstant)), a00(0.0), a01(0.0), a02(0.0), a10(
-						0.0), a11(0.0), a12(0.0), a20(0.0), a21(0.0), a22(0.0) {
-=======
 		SuperClusterDissociationPair(Reaction& _reaction, PSICluster& _first,
 				PSICluster& _second, int dim) :
 				ReactingPairBase(_reaction, _first, _second) {
@@ -276,7 +248,6 @@
 		//! The destructor
 		~SuperClusterDissociationPair() {
 			delete[] coefs;
->>>>>>> d721e979
 		}
 	};
 
@@ -302,19 +273,11 @@
 	//! The 0th order moment (mean).
 	double l0;
 
-<<<<<<< HEAD
-	//! The first order moment in the helium direction.
-	double l1He;
-
-	//! The first order moment in the vacancy direction.
-	double l1V;
-=======
 	//! The first order moment.
 	double l1[4] = { };
 
 	//! To know if the cluster has a regular shape
 	bool full;
->>>>>>> d721e979
 
 	/**
 	 * The list of clusters gathered in this.
@@ -338,10 +301,6 @@
 	 */
 	double momentFlux[4] = { };
 
-<<<<<<< HEAD
-	//! The list of optimized effective reacting pairs.
-	std::forward_list<SuperClusterProductionPair> effReactingList;
-=======
 	/**
 	 * Output coefficients for a given reaction to the given output stream.
 	 *
@@ -380,7 +339,6 @@
 	 * Copy constructor, deleted to prevent use.
 	 */
 	PSISuperCluster(PSISuperCluster &other) = delete;
->>>>>>> d721e979
 
 	//! Destructor
 	~PSISuperCluster() {
@@ -408,16 +366,6 @@
 			const std::vector<PendingProductionReactionInfo>& prInfos) override;
 
 	/**
-<<<<<<< HEAD
-	 * The helium moment flux.
-	 */
-	double heMomentFlux;
-
-	/**
-	 * The vacancy moment flux.
-	 */
-	double vMomentFlux;
-=======
 	 * Note that we result from the given reaction.
 	 * Assumes the reaction is already in our network.
 	 *
@@ -435,7 +383,6 @@
 	 * @param coef The cooresponding coefficient
 	 */
 	void resultFrom(ProductionReaction& reaction, double *coef) override;
->>>>>>> d721e979
 
 	/**
 	 * Note that we combine with another cluster in a production reaction.
@@ -486,14 +433,8 @@
 	 * @param a Number that can be used by daughter classes.
 	 * @param b Number that can be used by daughter classes.
 	 */
-<<<<<<< HEAD
-	PSISuperCluster(double numHe, double numV, int nTot, int heWidth,
-			int vWidth, double radius, double energy,
-			std::shared_ptr<xolotlPerf::IHandlerRegistry> registry);
-=======
 	void participateIn(DissociationReaction& reaction, int a[4] = defaultInit,
 			int b[4] = defaultInit) override;
->>>>>>> d721e979
 
 	/**
 	 * Note that we combine with another cluster in a dissociation reaction
@@ -533,20 +474,6 @@
 	 * @param reaction The reaction where this cluster emits.
 	 * @param a Number that can be used by daughter classes.
 	 */
-<<<<<<< HEAD
-	virtual std::shared_ptr<IReactant> clone() {
-		return std::make_shared<PSISuperCluster>(*this);
-	}
-
-	/**
-	 * Sets the collection of other clusters that make up
-	 * the reaction network in which this cluster exists.
-	 *
-	 * @param network The reaction network of which this cluster is a part
-	 */
-	void setReactionNetwork(
-			const std::shared_ptr<IReactionNetwork> reactionNetwork);
-=======
 	void emitFrom(DissociationReaction& reaction, int a[4] = defaultInit)
 			override;
 
@@ -577,7 +504,6 @@
 	 * @param coef Number that can be used by daughter classes.
 	 */
 	void emitFrom(DissociationReaction& reaction, double *coef) override;
->>>>>>> d721e979
 
 	/**
 	 * This operation returns true to signify that this cluster is a mixture of
@@ -603,28 +529,6 @@
 	 * @param distV The vacancy distance in the group
 	 * @return The concentration of this reactant
 	 */
-<<<<<<< HEAD
-	double getConcentration(double distHe, double distV) const {
-		return l0 + (distHe * l1He) + (distV * l1V);
-	}
-
-	/**
-	 * This operation returns the first helium moment.
-	 *
-	 * @return The moment
-	 */
-	double getHeMoment() const {
-		return l1He;
-	}
-
-	/**
-	 * This operation returns the first vacancy moment.
-	 *
-	 * @return The moment
-	 */
-	double getVMoment() const {
-		return l1V;
-=======
 	double getConcentration(double distHe = 0.0, double distD = 0.0,
 			double distT = 0.0, double distV = 0.0) const override {
 		return l0 + (distHe * l1[0]) + (distD * l1[1]) + (distT * l1[2])
@@ -639,7 +543,6 @@
 	 */
 	double getMoment(int axis) const override {
 		return l1[axis];
->>>>>>> d721e979
 	}
 
 	/**
@@ -670,14 +573,7 @@
 	 * @param v The vacancy number
 	 * @return The concentration
 	 */
-<<<<<<< HEAD
-	double getHeDistance(int he) const {
-		return (sectionHeWidth == 1) ?
-				0.0 : 2.0 * (he - numHe) / (sectionHeWidth - 1.0);
-	}
-=======
 	double getIntegratedVConcentration(int v) const;
->>>>>>> d721e979
 
 	/**
 	 * This operation returns the vector of production reactions in which
@@ -686,43 +582,6 @@
 	 *
 	 * @return The vector of productions
 	 */
-<<<<<<< HEAD
-	double getVDistance(int v) const {
-		return (sectionVWidth == 1) ?
-				0.0 : 2.0 * (v - numV) / (sectionVWidth - 1.0);
-	}
-
-	/**
-	 * Calculate the dispersion of the group.
-	 */
-	void computeDispersion();
-
-	/**
-	 * This operation sets the zeroth order moment.
-	 *
-	 * @param mom The moment
-	 */
-	void setZerothMoment(double mom) {
-		l0 = mom;
-	}
-
-	/**
-	 * This operation sets the first order moment in the helium direction.
-	 *
-	 * @param mom The moment
-	 */
-	void setHeMoment(double mom) {
-		l1He = mom;
-	}
-
-	/**
-	 * This operation sets the first order moment in the vacancy direction.
-	 *
-	 * @param mom The moment
-	 */
-	void setVMoment(double mom) {
-		l1V = mom;
-=======
 	virtual std::vector<std::vector<double> > getProdVector() const override;
 
 	/**
@@ -797,7 +656,6 @@
 	 */
 	void setMoment(double mom, int axis) {
 		l1[axis] = mom;
->>>>>>> d721e979
 	}
 
 	/**
@@ -814,17 +672,6 @@
 	 * @return The total change in flux for this cluster due to all
 	 * reactions
 	 */
-<<<<<<< HEAD
-	double getTotalFlux() {
-
-		// Initialize the fluxes
-		heMomentFlux = 0.0;
-		vMomentFlux = 0.0;
-
-		// Compute the fluxes.
-		return getProductionFlux() - getCombinationFlux()
-				+ getDissociationFlux() - getEmissionFlux();
-=======
 	double getTotalFlux(int i) override {
 		// Initialize the fluxes
 		momentFlux[0] = 0.0, momentFlux[1] = 0.0, momentFlux[2] = 0.0, momentFlux[3] =
@@ -833,7 +680,6 @@
 		// Compute the fluxes.
 		return getProductionFlux(i) - getCombinationFlux(i)
 				+ getDissociationFlux(i) - getEmissionFlux(i);
->>>>>>> d721e979
 	}
 
 	/**
@@ -877,23 +723,6 @@
 	double getCombinationFlux(int i);
 
 	/**
-<<<<<<< HEAD
-	 * This operation returns the total change for its helium moment.
-	 *
-	 * @return The moment flux
-	 */
-	double getHeMomentFlux() {
-		return heMomentFlux;
-	}
-
-	/**
-	 * This operation returns the total change for its vacancy moment.
-	 *
-	 * @return The moment flux
-	 */
-	double getVMomentFlux() {
-		return vMomentFlux;
-=======
 	 * This operation returns the total change for its first moment.
 	 *
 	 * @param axis The direction we are interested in
@@ -901,7 +730,6 @@
 	 */
 	double getMomentFlux(int axis) const {
 		return momentFlux[axis];
->>>>>>> d721e979
 	}
 
 	/**
@@ -994,11 +822,7 @@
 	}
 
 	/**
-<<<<<<< HEAD
-	 * This operation computes the partial derivatives for the helium moment.
-=======
 	 * This operation computes the partial derivatives for the given moment.
->>>>>>> d721e979
 	 *
 	 * @param partials The vector into which the partial derivatives should be
 	 * inserted.
@@ -1010,11 +834,7 @@
 	}
 
 	/**
-<<<<<<< HEAD
-	 * This operation computes the partial derivatives for the vacancy moment.
-=======
 	 * Returns the average number of vacancies.
->>>>>>> d721e979
 	 *
 	 * @return The average number of vacancies
 	 */
