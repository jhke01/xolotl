--- conflicted
+++ resolved
@@ -7,19 +7,8 @@
 
 using namespace xolotlCore;
 
-<<<<<<< HEAD
-/**
- * The moment partials.
- */
-std::vector<double> psiMomentPartials[4];
-
 PSISuperCluster::PSISuperCluster(double num[4], int _nTot, int width[4],
 		IReactionNetwork& _network,
-=======
-
-PSISuperCluster::PSISuperCluster(double _numHe, double _numV, int _nTot,
-		int heWidth, int vWidth, IReactionNetwork& _network,
->>>>>>> ea7de247
 		std::shared_ptr<xolotlPerf::IHandlerRegistry> registry) :
 		PSICluster(_network, registry,
 				buildName(num[0], num[1], num[2], num[3])), nTot(_nTot), l0(0.0) {
@@ -677,15 +666,6 @@
 	// Don't loop on the effective emission pairs because
 	// this cluster is not connected to them
 
-<<<<<<< HEAD
-	// Initialize the partial vector for the moment
-	int dof = network.getDOF();
-	for (int i = 1; i < psDim; i++) {
-		psiMomentPartials[indexList[i] - 1].resize(dof, 0.0);
-	}
-
-=======
->>>>>>> ea7de247
 	return;
 }
 
@@ -850,48 +830,20 @@
 	return flux;
 }
 
-<<<<<<< HEAD
-void PSISuperCluster::getPartialDerivatives(
-		std::vector<double> & partials) const {
-	// Reinitialize the moment partial derivatives vector
-	std::fill(psiMomentPartials[0].begin(), psiMomentPartials[0].end(), 0.0);
-	std::fill(psiMomentPartials[1].begin(), psiMomentPartials[1].end(), 0.0);
-	std::fill(psiMomentPartials[2].begin(), psiMomentPartials[2].end(), 0.0);
-	std::fill(psiMomentPartials[3].begin(), psiMomentPartials[3].end(), 0.0);
-=======
-void PSISuperCluster::computePartialDerivatives(
-        double* partials,
-        const ReactionNetwork::PartialsIdxMap& partialsIdxMap,
-        double* hePartials,
-        const ReactionNetwork::PartialsIdxMap& hePartialsIdxMap,
-        double* vPartials,
-        const ReactionNetwork::PartialsIdxMap& vPartialsIdxMap) const {
->>>>>>> ea7de247
+void PSISuperCluster::computePartialDerivatives(double* partials[5],
+		const ReactionNetwork::PartialsIdxMap partialsIdxMap[5]) const {
 
 	// Get the partial derivatives for each reaction type
-	computeProductionPartialDerivatives(partials, partialsIdxMap,
-                                        hePartials, hePartialsIdxMap,
-                                        vPartials, vPartialsIdxMap);
-	computeCombinationPartialDerivatives(partials, partialsIdxMap,
-                                        hePartials, hePartialsIdxMap,
-                                        vPartials, vPartialsIdxMap);
-	computeDissociationPartialDerivatives(partials, partialsIdxMap,
-                                        hePartials, hePartialsIdxMap,
-                                        vPartials, vPartialsIdxMap);
-	computeEmissionPartialDerivatives(partials, partialsIdxMap,
-                                        hePartials, hePartialsIdxMap,
-                                        vPartials, vPartialsIdxMap);
-
-	return;
-}
-
-void PSISuperCluster::computeProductionPartialDerivatives(
-        double* partials,
-        const ReactionNetwork::PartialsIdxMap& partialsIdxMap,
-        double* hePartials,
-        const ReactionNetwork::PartialsIdxMap& hePartialsIdxMap,
-        double* vPartials,
-        const ReactionNetwork::PartialsIdxMap& vPartialsIdxMap) const {
+	computeProductionPartialDerivatives(partials, partialsIdxMap);
+	computeCombinationPartialDerivatives(partials, partialsIdxMap);
+	computeDissociationPartialDerivatives(partials, partialsIdxMap);
+	computeEmissionPartialDerivatives(partials, partialsIdxMap);
+
+	return;
+}
+
+void PSISuperCluster::computeProductionPartialDerivatives(double* partials[5],
+		const ReactionNetwork::PartialsIdxMap partialsIdxMap[5]) const {
 
 	// Production
 	// A + B --> D, D being this cluster
@@ -904,15 +856,12 @@
 	// Loop over all the reacting pairs
 	std::for_each(effReactingList.begin(), effReactingList.end(),
 			[this,
-                &partials, &partialsIdxMap,
-                &hePartials, &hePartialsIdxMap,
-                &vPartials, &vPartialsIdxMap](ProductionPairMap::value_type const& currMapItem) {
+			&partials, &partialsIdxMap](ProductionPairMap::value_type const& currMapItem) {
 
 				auto const& currPair = currMapItem.second;
 				// Get the two reacting clusters
 				auto const& firstReactant = currPair.first;
 				auto const& secondReactant = currPair.second;
-<<<<<<< HEAD
 				double lA[5] = {}, lB[5] = {};
 				lA[0] = firstReactant.getConcentration();
 				lB[0] = secondReactant.getConcentration();
@@ -943,110 +892,20 @@
 						indexA = firstReactant.getMomentId(indexList[j]-1) - 1;
 						indexB = secondReactant.getMomentId(indexList[j]-1) - 1;
 					}
-					partials[indexA] += value * sum[0][j][0];
-					partials[indexB] += value * sum[0][j][1];
-					for (int i = 1; i < psDim; i++) {
-						psiMomentPartials[indexList[i]-1][indexA] += value * sum[i][j][0];
-						psiMomentPartials[indexList[i]-1][indexB] += value * sum[i][j][1];
-					}
-				}
-=======
-				double l0A = firstReactant.getConcentration(0.0, 0.0);
-				double l0B = secondReactant.getConcentration(0.0, 0.0);
-				double lHeA = firstReactant.getHeMomentum();
-				double lHeB = secondReactant.getHeMomentum();
-				double lVA = firstReactant.getVMomentum();
-				double lVB = secondReactant.getVMomentum();
-
-
-				// Compute the contribution from the first part of the reacting pair
-				auto value = currPair.kConstant / (double) nTot;
-                {
-                    auto index = firstReactant.getId() - 1;
-                    auto partialsIdx = partialsIdxMap.at(index);
-                    partials[partialsIdx] += value
-                    * (currPair.a[0][0][0] * l0B + currPair.a[0][1][0] * lHeB + currPair.a[0][2][0] * lVB);
-                    auto hePartialsIdx = hePartialsIdxMap.at(index);
-                    hePartials[hePartialsIdx] += value
-                    * (currPair.a[0][0][1] * l0B + currPair.a[0][1][1] * lHeB + currPair.a[0][2][1] * lVB);
-                    auto vPartialsIdx = vPartialsIdxMap.at(index);
-                    vPartials[vPartialsIdx] += value
-                    * (currPair.a[0][0][2] * l0B + currPair.a[0][1][2] * lHeB + currPair.a[0][2][2] * lVB);
-                }
-                {
-                    auto index = firstReactant.getHeMomentumId() - 1;
-                    auto partialsIdx = partialsIdxMap.at(index);
-                    partials[partialsIdx] += value
-                    * (currPair.a[1][0][0] * l0B + currPair.a[1][1][0] * lHeB + currPair.a[1][2][0] * lVB);
-                    auto hePartialsIdx = hePartialsIdxMap.at(index);
-                    hePartials[hePartialsIdx] += value
-                    * (currPair.a[1][0][1] * l0B + currPair.a[1][1][1] * lHeB + currPair.a[1][2][1] * lVB);
-                    auto vPartialsIdx = vPartialsIdxMap.at(index);
-                    vPartials[vPartialsIdx] += value
-                    * (currPair.a[1][0][2] * l0B + currPair.a[1][1][2] * lHeB + currPair.a[1][2][2] * lVB);
-                }
-                {
-                    auto index = firstReactant.getVMomentumId() - 1;
-                    auto partialsIdx = partialsIdxMap.at(index);
-                    partials[partialsIdx] += value
-                    * (currPair.a[2][0][0] * l0B + currPair.a[2][1][0] * lHeB + currPair.a[2][2][0] * lVB);
-                    auto hePartialsIdx = hePartialsIdxMap.at(index);
-                    hePartials[hePartialsIdx] += value
-                    * (currPair.a[2][0][1] * l0B + currPair.a[2][1][1] * lHeB + currPair.a[2][2][1] * lVB);
-                    auto vPartialsIdx = vPartialsIdxMap.at(index);
-                    vPartials[vPartialsIdx] += value
-                    * (currPair.a[2][0][2] * l0B + currPair.a[2][1][2] * lHeB + currPair.a[2][2][2] * lVB);
-                }
-                {
-                    // Compute the contribution from the second part of the reacting pair
-                    auto index = secondReactant.getId() - 1;
-                    auto partialsIdx = partialsIdxMap.at(index);
-                    partials[partialsIdx] += value
-                    * (currPair.a[0][0][0] * l0A + currPair.a[1][0][0] * lHeA + currPair.a[2][0][0] * lVA);
-                    auto hePartialsIdx = hePartialsIdxMap.at(index);
-                    hePartials[hePartialsIdx] += value
-                    * (currPair.a[0][0][1] * l0A + currPair.a[1][0][1] * lHeA + currPair.a[2][0][1] * lVA);
-                    auto vPartialsIdx = vPartialsIdxMap.at(index);
-                    vPartials[vPartialsIdx] += value
-                    * (currPair.a[0][0][2] * l0A + currPair.a[1][0][2] * lHeA + currPair.a[2][0][2] * lVA);
-                }
-                {
-                    auto index = secondReactant.getHeMomentumId() - 1;
-                    auto partialsIdx = partialsIdxMap.at(index);
-                    partials[partialsIdx] += value
-                    * (currPair.a[0][1][0] * l0A + currPair.a[1][1][0] * lHeA + currPair.a[2][1][0] * lVA);
-                    auto hePartialsIdx = hePartialsIdxMap.at(index);
-                    hePartials[hePartialsIdx] += value
-                    * (currPair.a[0][1][1] * l0A + currPair.a[1][1][1] * lHeA + currPair.a[2][1][1] * lVA);
-                    auto vPartialsIdx = vPartialsIdxMap.at(index);
-                    vPartials[vPartialsIdx] += value
-                    * (currPair.a[0][1][2] * l0A + currPair.a[1][1][2] * lHeA + currPair.a[2][1][2] * lVA);
-                }
-                {
-                    auto index = secondReactant.getVMomentumId() - 1;
-                    auto partialsIdx = partialsIdxMap.at(index);
-                    partials[partialsIdx] += value
-                    * (currPair.a[0][2][0] * l0A + currPair.a[1][2][0] * lHeA + currPair.a[2][2][0] * lVA);
-                    auto hePartialsIdx = hePartialsIdxMap.at(index);
-                    hePartials[hePartialsIdx] += value
-                    * (currPair.a[0][2][1] * l0A + currPair.a[1][2][1] * lHeA + currPair.a[2][2][1] * lVA);
-                    auto vPartialsIdx = vPartialsIdxMap.at(index);
-                    vPartials[vPartialsIdx] += value
-                    * (currPair.a[0][2][2] * l0A + currPair.a[1][2][2] * lHeA + currPair.a[2][2][2] * lVA);
-                }
->>>>>>> ea7de247
-			});
-
-	return;
-}
-
-void PSISuperCluster::computeCombinationPartialDerivatives(
-        double* partials,
-        const ReactionNetwork::PartialsIdxMap& partialsIdxMap,
-        double* hePartials,
-        const ReactionNetwork::PartialsIdxMap& hePartialsIdxMap,
-        double* vPartials,
-        const ReactionNetwork::PartialsIdxMap& vPartialsIdxMap) const {
+					auto partialsIdxA = partialsIdxMap[j].at(indexA);
+					auto partialsIdxB = partialsIdxMap[j].at(indexB);
+					for (int i = 0; i < psDim; i++) {
+						partials[i][partialsIdxA] += value * sum[i][j][0];
+						partials[i][partialsIdxB] += value * sum[i][j][1];
+					}
+				}
+			});
+
+	return;
+}
+
+void PSISuperCluster::computeCombinationPartialDerivatives(double* partials[5],
+		const ReactionNetwork::PartialsIdxMap partialsIdxMap[5]) const {
 
 	// Combination
 	// A + B --> D, A being this cluster
@@ -1059,9 +918,7 @@
 	// Visit all the combining clusters
 	std::for_each(effCombiningList.begin(), effCombiningList.end(),
 			[this,
-                &partials, &partialsIdxMap,
-                &hePartials, &hePartialsIdxMap,
-                &vPartials, &vPartialsIdxMap](CombiningClusterMap::value_type const& currMapItem) {
+			&partials, &partialsIdxMap](CombiningClusterMap::value_type const& currMapItem) {
 				// Get the combining clusters
 				auto const& currComb = currMapItem.second;
 				auto const& cluster = currComb.first;
@@ -1085,7 +942,6 @@
 
 				// Compute the contribution from the both clusters
 				auto value = currComb.kConstant / (double) nTot;
-<<<<<<< HEAD
 				for (int j = 0; j < psDim; j++) {
 					int indexA = 0, indexB = 0;
 					if (j == 0) {
@@ -1096,100 +952,20 @@
 						indexA = cluster.getMomentId(indexList[j]-1) - 1;
 						indexB = momId[indexList[j]-1] - 1;
 					}
-					partials[indexA] -= value * sum[0][j][0];
-					partials[indexB] -= value * sum[0][j][1];
-					for (int i = 1; i < psDim; i++) {
-						psiMomentPartials[indexList[i]-1][indexA] -= value * sum[i][j][0];
-						psiMomentPartials[indexList[i]-1][indexB] -= value * sum[i][j][1];
-					}
-				}
-=======
-                {
-                    auto index = cluster.getId() - 1;
-                    auto partialsIdx = partialsIdxMap.at(index);
-                    partials[partialsIdx] -= value
-                    * (currComb.a[0][0][0] * l0 + currComb.a[1][0][0] * l1He + currComb.a[2][0][0] * l1V);
-                    auto hePartialsIdx = hePartialsIdxMap.at(index);
-                    hePartials[hePartialsIdx] -= value
-                    * (currComb.a[0][0][1] * l0 + currComb.a[1][0][1] * l1He + currComb.a[2][0][1] * l1V);
-                    auto vPartialsIdx = vPartialsIdxMap.at(index);
-                    vPartials[vPartialsIdx] -= value
-                    * (currComb.a[0][0][2] * l0 + currComb.a[1][0][2] * l1He + currComb.a[2][0][2] * l1V);
-                }
-                {
-                    auto index = cluster.getHeMomentumId() - 1;
-                    auto partialsIdx = partialsIdxMap.at(index);
-                    partials[partialsIdx] -= value
-                    * (currComb.a[0][1][0] * l0 + currComb.a[1][1][0] * l1He + currComb.a[2][1][0] * l1V);
-                    auto hePartialsIdx = hePartialsIdxMap.at(index);
-                    hePartials[hePartialsIdx] -= value
-                    * (currComb.a[0][1][1] * l0 + currComb.a[1][1][1] * l1He + currComb.a[2][1][1] * l1V);
-                    auto vPartialsIdx = vPartialsIdxMap.at(index);
-                    vPartials[vPartialsIdx] -= value
-                    * (currComb.a[0][1][2] * l0 + currComb.a[1][1][2] * l1He + currComb.a[2][1][2] * l1V);
-                }
-                {
-                    auto index = cluster.getVMomentumId() - 1;
-                    auto partialsIdx = partialsIdxMap.at(index);
-                    partials[partialsIdx] -= value
-                    * (currComb.a[0][2][0] * l0 + currComb.a[1][2][0] * l1He + currComb.a[2][2][0] * l1V);
-                    auto hePartialsIdx = hePartialsIdxMap.at(index);
-                    hePartials[hePartialsIdx] -= value
-                    * (currComb.a[0][2][1] * l0 + currComb.a[1][2][1] * l1He + currComb.a[2][2][1] * l1V);
-                    auto vPartialsIdx = vPartialsIdxMap.at(index);
-                    vPartials[vPartialsIdx] -= value
-                    * (currComb.a[0][2][2] * l0 + currComb.a[1][2][2] * l1He + currComb.a[2][2][2] * l1V);
-                }
-                {
-                    // Compute the contribution from this cluster
-                    auto index = id - 1;
-                    auto partialsIdx = partialsIdxMap.at(index);
-                    partials[partialsIdx] -= value
-                    * (currComb.a[0][0][0] * l0B + currComb.a[0][1][0] * lHeB + currComb.a[0][2][0] * lVB);
-                    auto hePartialsIdx = hePartialsIdxMap.at(index);
-                    hePartials[hePartialsIdx] -= value
-                    * (currComb.a[0][0][1] * l0B + currComb.a[0][1][1] * lHeB + currComb.a[0][2][1] * lVB);
-                    auto vPartialsIdx = vPartialsIdxMap.at(index);
-                    vPartials[vPartialsIdx] -= value
-                    * (currComb.a[0][0][2] * l0B + currComb.a[0][1][2] * lHeB + currComb.a[0][2][2] * lVB);
-                }
-                {
-                    auto index = heMomId - 1;
-                    auto partialsIdx = partialsIdxMap.at(index);
-                    partials[partialsIdx] -= value
-                    * (currComb.a[1][0][0] * l0B + currComb.a[1][1][0] * lHeB + currComb.a[1][2][0] * lVB);
-                    auto hePartialsIdx = hePartialsIdxMap.at(index);
-                    hePartials[hePartialsIdx] -= value
-                    * (currComb.a[1][0][1] * l0B + currComb.a[1][1][1] * lHeB + currComb.a[1][2][1] * lVB);
-                    auto vPartialsIdx = vPartialsIdxMap.at(index);
-                    vPartials[vPartialsIdx] -= value
-                    * (currComb.a[1][0][2] * l0B + currComb.a[1][1][2] * lHeB + currComb.a[1][2][2] * lVB);
-                }
-                {
-                    auto index = vMomId - 1;
-                    auto partialsIdx = partialsIdxMap.at(index);
-                    partials[partialsIdx] -= value
-                    * (currComb.a[2][0][0] * l0B + currComb.a[2][1][0] * lHeB + currComb.a[2][2][0] * lVB);
-                    auto hePartialsIdx = hePartialsIdxMap.at(index);
-                    hePartials[hePartialsIdx] -= value
-                    * (currComb.a[2][0][1] * l0B + currComb.a[2][1][1] * lHeB + currComb.a[2][2][1] * lVB);
-                    auto vPartialsIdx = vPartialsIdxMap.at(index);
-                    vPartials[vPartialsIdx] -= value
-                    * (currComb.a[2][0][2] * l0B + currComb.a[2][1][2] * lHeB + currComb.a[2][2][2] * lVB);
-                }
->>>>>>> ea7de247
-			});
-
-	return;
-}
-
-void PSISuperCluster::computeDissociationPartialDerivatives(
-        double* partials,
-        const ReactionNetwork::PartialsIdxMap& partialsIdxMap,
-        double* hePartials,
-        const ReactionNetwork::PartialsIdxMap& hePartialsIdxMap,
-        double* vPartials,
-        const ReactionNetwork::PartialsIdxMap& vPartialsIdxMap) const {
+					auto partialsIdxA = partialsIdxMap[j].at(indexA);
+					auto partialsIdxB = partialsIdxMap[j].at(indexB);
+					for (int i = 0; i < psDim; i++) {
+						partials[i][partialsIdxA] -= value * sum[i][j][0];
+						partials[i][partialsIdxB] -= value * sum[i][j][1];
+					}
+				}
+			});
+
+	return;
+}
+
+void PSISuperCluster::computeDissociationPartialDerivatives(double* partials[5],
+		const ReactionNetwork::PartialsIdxMap partialsIdxMap[5]) const {
 
 	// Dissociation
 	// A --> B + D, B being this cluster
@@ -1201,16 +977,13 @@
 	// Visit all the dissociating pairs
 	std::for_each(effDissociatingList.begin(), effDissociatingList.end(),
 			[this,
-                &partials, &partialsIdxMap,
-                &hePartials, &hePartialsIdxMap,
-                &vPartials, &vPartialsIdxMap](DissociationPairMap::value_type const& currMapItem) {
+			&partials, &partialsIdxMap](DissociationPairMap::value_type const& currMapItem) {
 				auto& currPair = currMapItem.second;
 
 				// Get the dissociating clusters
 				auto const& cluster = currPair.first;
 				// Compute the contribution from the dissociating cluster
 				auto value = currPair.kConstant / (double) nTot;
-<<<<<<< HEAD
 				for (int j = 0; j < psDim; j++) {
 					int index = 0;
 					if (j == 0) {
@@ -1219,52 +992,18 @@
 					else {
 						index = cluster.getMomentId(indexList[j]-1) - 1;
 					}
-					partials[index] += value * currPair.coefs[j][0];
-					for (int i = 1; i < psDim; i++) {
-						psiMomentPartials[indexList[i]-1][index] += value * currPair.coefs[j][i];
-					}
-				}
-=======
-                {
-                    auto index = cluster.getId() - 1;
-                    auto partialsIdx = partialsIdxMap.at(index);
-                    partials[partialsIdx] += value * (currPair.a[0][0]);
-                    auto hePartialsIdx = hePartialsIdxMap.at(index);
-                    hePartials[hePartialsIdx] += value * (currPair.a[0][1]);
-                    auto vPartialsIdx = vPartialsIdxMap.at(index);
-                    vPartials[vPartialsIdx] += value * (currPair.a[0][2]);
-                }
-                {
-                    auto index = cluster.getHeMomentumId() - 1;
-                    auto partialsIdx = partialsIdxMap.at(index);
-                    partials[partialsIdx] += value * (currPair.a[1][0]);
-                    auto hePartialsIdx = hePartialsIdxMap.at(index);
-                    hePartials[hePartialsIdx] += value * (currPair.a[1][1]);
-                    auto vPartialsIdx = vPartialsIdxMap.at(index);
-                    vPartials[vPartialsIdx] += value * (currPair.a[1][2]);
-                }
-                {
-                    auto index = cluster.getVMomentumId() - 1;
-                    auto partialsIdx = partialsIdxMap.at(index);
-                    partials[partialsIdx] += value * (currPair.a[2][0]);
-                    auto hePartialsIdx = hePartialsIdxMap.at(index);
-                    hePartials[hePartialsIdx] += value * (currPair.a[2][1]);
-                    auto vPartialsIdx = vPartialsIdxMap.at(index);
-                    vPartials[vPartialsIdx] += value * (currPair.a[2][2]);
-                }
->>>>>>> ea7de247
-			});
-
-	return;
-}
-
-void PSISuperCluster::computeEmissionPartialDerivatives(
-        double* partials,
-        const ReactionNetwork::PartialsIdxMap& partialsIdxMap,
-        double* hePartials,
-        const ReactionNetwork::PartialsIdxMap& hePartialsIdxMap,
-        double* vPartials,
-        const ReactionNetwork::PartialsIdxMap& vPartialsIdxMap) const {
+					auto partialsIdx = partialsIdxMap[j].at(index);
+					for (int i = 0; i < psDim; i++) {
+						partials[i][partialsIdx] += value * currPair.coefs[j][i];
+					}
+				}
+			});
+
+	return;
+}
+
+void PSISuperCluster::computeEmissionPartialDerivatives(double* partials[5],
+		const ReactionNetwork::PartialsIdxMap partialsIdxMap[5]) const {
 
 	// Emission
 	// A --> B + D, A being this cluster
@@ -1276,14 +1015,11 @@
 	// Visit all the emission pairs
 	std::for_each(effEmissionList.begin(), effEmissionList.end(),
 			[this,
-                &partials, &partialsIdxMap,
-                &hePartials, &hePartialsIdxMap,
-                &vPartials, &vPartialsIdxMap](DissociationPairMap::value_type const& currMapItem) {
+			&partials, &partialsIdxMap](DissociationPairMap::value_type const& currMapItem) {
 				auto& currPair = currMapItem.second;
 
 				// Compute the contribution from the dissociating cluster
 				auto value = currPair.kConstant / (double) nTot;
-<<<<<<< HEAD
 				for (int j = 0; j < psDim; j++) {
 					int index = 0;
 					if (j == 0) {
@@ -1292,58 +1028,15 @@
 					else {
 						index = momId[indexList[j]-1] - 1;
 					}
-					partials[index] -= value * currPair.coefs[j][0];
-					for (int i = 1; i < psDim; i++) {
-						psiMomentPartials[indexList[i]-1][index] -= value * currPair.coefs[j][i];
-					}
-				}
-=======
-                {
-                    auto index = id - 1;
-                    auto partialsIdx = partialsIdxMap.at(index);
-                    partials[partialsIdx] -= value * (currPair.a[0][0]);
-                    auto hePartialsIdx = hePartialsIdxMap.at(index);
-                    hePartials[hePartialsIdx] -= value * (currPair.a[0][1]);
-                    auto vPartialsIdx = vPartialsIdxMap.at(index);
-                    vPartials[vPartialsIdx] -= value * (currPair.a[0][2]);
-                }
-                {
-                    auto index = heMomId - 1;
-                    auto partialsIdx = partialsIdxMap.at(index);
-                    partials[partialsIdx] -= value * (currPair.a[1][0]);
-                    auto hePartialsIdx = hePartialsIdxMap.at(index);
-                    hePartials[hePartialsIdx] -= value * (currPair.a[1][1]);
-                    auto vPartialsIdx = vPartialsIdxMap.at(index);
-                    vPartials[vPartialsIdx] -= value * (currPair.a[1][2]);
-                }
-                {
-                    auto index = vMomId - 1;
-                    auto partialsIdx = partialsIdxMap.at(index);
-                    partials[partialsIdx] -= value * (currPair.a[2][0]);
-                    auto hePartialsIdx = hePartialsIdxMap.at(index);
-                    hePartials[hePartialsIdx] -= value * (currPair.a[2][1]);
-                    auto vPartialsIdx = vPartialsIdxMap.at(index);
-                    vPartials[vPartialsIdx] -= value * (currPair.a[2][2]);
-                }
->>>>>>> ea7de247
-			});
-
-	return;
-}
-
-<<<<<<< HEAD
-void PSISuperCluster::getMomentPartialDerivatives(
-		std::vector<double> & partials, int axis) const {
-	// Loop on the size of the vector
-	for (int i = 0; i < partials.size(); i++) {
-		// Set to the values that were already computed
-		partials[i] = psiMomentPartials[axis][i];
-	}
-
-	return;
-}
-=======
->>>>>>> ea7de247
+					auto partialsIdx = partialsIdxMap[j].at(index);
+					for (int i = 0; i < psDim; i++) {
+						partials[i][partialsIdx] -= value * currPair.coefs[j][i];
+					}
+				}
+			});
+
+	return;
+}
 
 void PSISuperCluster::dumpCoefficients(std::ostream& os,
 		PSISuperCluster::ProductionCoefficientBase const& curr) const {
