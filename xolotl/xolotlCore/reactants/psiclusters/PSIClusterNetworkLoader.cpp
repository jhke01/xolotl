/*
 * PSIClusterNetworkLoader.cpp
 *
 *  Created on: Mar 30, 2013
 *      Author: jaybilly
 */

#include <fstream>
#include "PSIClusterNetworkLoader.h"
#include <TokenizedLineReader.h>
<<<<<<< HEAD
#include <HeCluster.h>
#include <VCluster.h>
#include <InterstitialCluster.h>
#include <HeVCluster.h>
#include <PSISuperCluster.h>
// #include <HeInterstitialCluster.h>
#include <PSIClusterReactionNetwork.h>
#include <xolotlPerf.h>
#include <MathUtils.h>
=======
#include <PSIHeCluster.h>
#include <PSIVCluster.h>
#include <PSIInterstitialCluster.h>
#include <PSIMixedCluster.h>
#include <PSIDCluster.h>
#include <PSITCluster.h>
#include <MathUtils.h>
#include <cassert>
>>>>>>> d721e979

using namespace xolotlCore;

/**
 * This operation converts a string to a double, taking in to account the fact
 * that the input file may contain keys such as "infinite."
 *
 * @param inString the string to be converted
 * @return the string as a double
 */
static inline double convertStrToDouble(const std::string& inString) {
	return (inString.compare("infinite") == 0) ?
			std::numeric_limits<double>::infinity() :
			strtod(inString.c_str(), NULL);
}

std::unique_ptr<PSICluster> PSIClusterNetworkLoader::createPSISuperCluster(
		std::set<std::tuple<int, int, int, int> > &list,
		IReactionNetwork& network) const {

	// Local Declarations
	PSISuperCluster* cluster = nullptr;

	// Loop on the list to compute the average, etc.
	int nTot = 0, heSize = 0, dSize = 0, tSize = 0, vSize = 0, heLow =
			std::numeric_limits<int>::max(), heHigh = 0, dLow =
			std::numeric_limits<int>::max(), dHigh = 0, tLow =
			std::numeric_limits<int>::max(), tHigh = 0, vLow =
			std::numeric_limits<int>::max(), vHigh = 0;
	for (auto const& pair : list) {
		// Total number
		nTot++;
		// Average
		heSize += std::get<0>(pair);
		dSize += std::get<1>(pair);
		tSize += std::get<2>(pair);
		vSize += std::get<3>(pair);
		// Min and max
		if (std::get<0>(pair) < heLow)
			heLow = std::get<0>(pair);
		if (std::get<0>(pair) > heHigh)
			heHigh = std::get<0>(pair);
		if (std::get<1>(pair) < dLow)
			dLow = std::get<1>(pair);
		if (std::get<1>(pair) > dHigh)
			dHigh = std::get<1>(pair);
		if (std::get<2>(pair) < tLow)
			tLow = std::get<2>(pair);
		if (std::get<2>(pair) > tHigh)
			tHigh = std::get<2>(pair);
		if (std::get<3>(pair) < vLow)
			vLow = std::get<3>(pair);
		if (std::get<3>(pair) > vHigh)
			vHigh = std::get<3>(pair);
	}
	double size[4] = { (double) heSize / (double) nTot, (double) dSize
			/ (double) nTot, (double) tSize / (double) nTot, (double) vSize
			/ (double) nTot };
	int width[4] = { heHigh - heLow + 1, dHigh - dLow + 1, tHigh - tLow + 1,
			vHigh - vLow + 1 };
	int lower[4] = { heLow, dLow, tLow, vLow };
	int higher[4] = { heHigh, dHigh, tHigh, vHigh };

	// Create the cluster
	cluster = new PSISuperCluster(size, nTot, width, lower, higher, network,
			handlerRegistry);

	cluster->setHeVVector(list);

	// TODO Once we have widespread C++14 support, use std::make_unique
	// instead of two steps (and two memory allocations).
	return std::unique_ptr<PSICluster>(cluster);
}

std::unique_ptr<PSICluster> PSIClusterNetworkLoader::createPSICluster(int numHe,
		int numD, int numT, int numV, int numI,
		IReactionNetwork& network) const {

	// Local Declarations
	PSICluster* cluster = nullptr;

	// Determine the type of the cluster given the number of each species.
	// Create a new cluster by that type and specify the names of the
	// property keys.
	if ((numHe > 0 || numT > 0 || numD > 0) && numV > 0) {
		// Create a new MixedCluster
		cluster = new PSIMixedCluster(numHe, numD, numT, numV, network,
				handlerRegistry);
	} else if (numHe > 0 && numI > 0) {
		throw std::string("HeliumInterstitialCluster is not yet implemented.");
		// FIXME! Add code to add it to the list
	} else if (numHe > 0) {
		// Create a new HeCluster
		cluster = new PSIHeCluster(numHe, network, handlerRegistry);
	} else if (numV > 0) {
		// Create a new VCluster
		cluster = new PSIVCluster(numV, network, handlerRegistry);
	} else if (numI > 0) {
		// Create a new ICluster
		cluster = new PSIInterstitialCluster(numI, network, handlerRegistry);
	} else if (numD > 0) {
		// Create a new DCluster
		cluster = new PSIDCluster(numD, network, handlerRegistry);
	} else if (numT > 0) {
		// Create a new TCluster
		cluster = new PSITCluster(numT, network, handlerRegistry);
	}
	assert(cluster != nullptr);

	// TODO Once we have widespread C++14 support, use std::make_unique
	// instead of two steps (and two memory allocations).
	return std::unique_ptr<PSICluster>(cluster);
}

void PSIClusterNetworkLoader::pushPSICluster(
		std::unique_ptr<PSIClusterReactionNetwork> & network,
		std::vector<std::reference_wrapper<Reactant> > & reactants,
		std::unique_ptr<PSICluster> & cluster) {
	// Check if we want dummy reactions
	if (dummyReactions) {
		// Create a dummy cluster (Reactant) from the existing cluster
		auto dummyCluster = std::unique_ptr<Reactant>(new Reactant(*cluster));
		// Save access to it so we can trigger updates after
		// we add all to the network.
		reactants.emplace_back(*dummyCluster);

		// Give the cluster to the network
		network->add(std::move(dummyCluster));
	} else {
		// Save access to it so we can trigger updates after
		// we add all to the network.
		reactants.emplace_back(*cluster);

		// Give the cluster to the network
		network->add(std::move(cluster));
	}

	return;
}

PSIClusterNetworkLoader::PSIClusterNetworkLoader(
		std::shared_ptr<xolotlPerf::IHandlerRegistry> registry) {
	networkStream = nullptr;
	handlerRegistry = registry;
	fileName = "";
	dummyReactions = false;
	vMin = 1000000;
	sectionWidth[0] = 1;
	sectionWidth[1] = 1;
	sectionWidth[2] = 1;
	sectionWidth[3] = 1;
	maxHe = -1;
	maxI = -1;
	maxV = -1;
	maxD = -1;
	maxT = -1;

	return;
}

PSIClusterNetworkLoader::PSIClusterNetworkLoader(
		const std::shared_ptr<std::istream> stream,
		std::shared_ptr<xolotlPerf::IHandlerRegistry> registry) {
	networkStream = nullptr;
	handlerRegistry = registry;
	fileName = "";
	dummyReactions = false;
	vMin = 1000000;
	sectionWidth[0] = 1;
	sectionWidth[1] = 1;
	sectionWidth[2] = 1;
	sectionWidth[3] = 1;
	maxHe = -1;
	maxI = -1;
	maxV = -1;
	maxD = -1;
	maxT = -1;

	return;
}

std::unique_ptr<IReactionNetwork> PSIClusterNetworkLoader::load(
		const IOptions& options) {
	// Local Declarations
	TokenizedLineReader<std::string> reader;
	std::vector<std::string> loadedLine;

	// TODO Once we have C++14, use std::make_unique.
	std::unique_ptr<PSIClusterReactionNetwork> network(
			new PSIClusterReactionNetwork(handlerRegistry));

	std::string error(
			"PSIClusterNetworkLoader Exception: Insufficient or erroneous data.");
	int numHe = 0, numV = 0, numI = 0, numW = 0, numD = 0, numT = 0;
	double formationEnergy = 0.0, migrationEnergy = 0.0;
	double diffusionFactor = 0.0;
	std::vector<std::reference_wrapper<Reactant> > reactants;

	// Load the network if the stream is available
	if (networkStream != NULL) {
		// Load the stream
		reader.setInputStream(networkStream);

		// Loop over each line of the file, which should each be PSIClusters.
		loadedLine = reader.loadLine();
		while (loadedLine.size() > 0) {
			// Check the size of the loaded line
			if (loadedLine.size() != 8)
				// And notify the calling function if the size is insufficient
				throw error;
			// Load the sizes
			if (loadedLine[0][0] != '#') {
				numHe = std::stoi(loadedLine[0]);
				numD = std::stoi(loadedLine[1]);
				numT = std::stoi(loadedLine[2]);
				numV = std::stoi(loadedLine[3]);
				numI = std::stoi(loadedLine[4]);

				// If the cluster is big enough to be grouped
				if (numV >= vMin && numHe > 0) {
					// Created the coordinates and store them
					auto pair = std::make_tuple(numHe, numD, numT, numV);
					heVList.emplace(pair);
				} else {
					// Create the cluster
					auto nextCluster = createPSICluster(numHe, numD, numT, numV,
							numI, *network);
					// Load the energies
					formationEnergy = convertStrToDouble(loadedLine[5]);
					migrationEnergy = convertStrToDouble(loadedLine[6]);
					diffusionFactor = convertStrToDouble(loadedLine[7]);
					// Set the formation energy
					nextCluster->setFormationEnergy(formationEnergy);
					// Set the diffusion factor and migration energy
					nextCluster->setMigrationEnergy(migrationEnergy);
					nextCluster->setDiffusionFactor(diffusionFactor);

					// Save it in the network
					pushPSICluster(network, reactants, nextCluster);
				}
			}

			// Load the next line
			loadedLine = reader.loadLine();
		}

		// Update reactants now that they are in network.
		for (IReactant& currCluster : reactants) {
			currCluster.updateFromNetwork();
		}
	}

	// Create the reactions
	network->createReactionConnectivity();

	// Check if we want dummy reactions
	if (!dummyReactions) {
		// Apply sectional grouping
		applySectionalGrouping(network);
	}

	return network;
}

std::shared_ptr<IReactionNetwork> PSIClusterNetworkLoader::generate(
		IOptions &options) {
	// Initial declarations
	int maxI = options.getMaxI(), maxHe = options.getMaxImpurity(), maxV =
			options.getMaxV();
	bool usePhaseCut = options.usePhaseCut();
	int numHe = 0, numV = 0, numI = 0;
	std::shared_ptr<PSIClusterReactionNetwork> network = std::make_shared<
			PSIClusterReactionNetwork>(handlerRegistry);
	std::vector<std::shared_ptr<Reactant> > reactants;

	// I formation energies in eV
	std::vector<double> iFormationEnergies = { 10.0, 18.5, 27.0, 35.0, 42.5,
			48.0 };
	// I diffusion factors in nm^2/s
	std::vector<double> iDiffusion = { 8.8e+10, 8.0e+10, 3.9e+10, 2.0e+10,
			1.0e+10 };
	// I migration energies in eV
	std::vector<double> iMigration = { 0.01, 0.02, 0.03, 0.04, 0.05 };

	// He formation energies in eV
	std::vector<double> heFormationEnergies = { 6.15, 11.44, 16.35, 21.0, 26.1,
			30.24, 34.93, 38.80 };
	// He diffusion factors in nm^2/s
	std::vector<double> heDiffusion = { 2.9e+10, 3.2e+10, 2.3e+10, 1.7e+10,
			5.0e+09, 1.0e+09, 5.0e+08 };
	// He migration energies in eV
	std::vector<double> heMigration = { 0.13, 0.20, 0.25, 0.20, 0.12, 0.3, 0.4 };

	// V formation energies in eV
	std::vector<double> vFormationEnergies = { 3.6, 7.25 };
	// The diffusion factor for a single vacancy in nm^2/s
	double vOneDiffusion = 1.8e+12;
	// The migration energy for a single vacancy in eV
	double vOneMigration = 1.30;

	/**
	 * The maximum number of helium atoms that can be combined with a vacancy
	 * cluster with size equal to the index i in the array plus one. For
	 * example, an HeV size cluster with size 1 would have size = i+1 = 1 and i
	 * = 0. It could support a mixture of up to nine helium atoms with one
	 * vacancy.
	 */
	std::vector<int> maxHePerV = { 9, 14, 18, 20, 27, 30, 35, 40, 45, 50, 55,
			60, 65, 70, 75, 80, 85, 90, 95, 98, 100, 101, 103, 105, 107, 109,
			110, 112, 116 };

	// Generate the I clusters
	for (int i = 1; i <= maxI; ++i) {
		// Set the composition
		numI = i;
		// Create the cluster
		auto nextCluster = createPSICluster(numHe, numV, numI);

		// Set the other attributes
		if (i <= iFormationEnergies.size())
			nextCluster->setFormationEnergy(iFormationEnergies[i - 1]);
		else
			nextCluster->setFormationEnergy(48.0 + 6.0 * ((double) i - 6.0));
		if (i <= iDiffusion.size()) {
			nextCluster->setDiffusionFactor(iDiffusion[i - 1]);
			nextCluster->setMigrationEnergy(iMigration[i - 1]);
		} else {
			nextCluster->setDiffusionFactor(0.0);
			nextCluster->setMigrationEnergy(
					std::numeric_limits<double>::infinity());
		}

		// Add the cluster to the network
		network->add(nextCluster);
		// Add it to the list so that we can set the network later
		reactants.push_back(nextCluster);
	}

	// Reset the I composition
	numI = 0;

	// Generate the He clusters
	for (int i = 1; i <= maxHe; ++i) {
		// Set the composition
		numHe = i;
		// Create the cluster
		auto nextCluster = createPSICluster(numHe, numV, numI);

		// Set the other attributes
		if (i <= heFormationEnergies.size())
			nextCluster->setFormationEnergy(heFormationEnergies[i - 1]);
		else
			nextCluster->setFormationEnergy(
					std::numeric_limits<double>::infinity());
		if (i <= heDiffusion.size()) {
			nextCluster->setDiffusionFactor(heDiffusion[i - 1]);
			nextCluster->setMigrationEnergy(heMigration[i - 1]);
		} else {
			nextCluster->setDiffusionFactor(0.0);
			nextCluster->setMigrationEnergy(
					std::numeric_limits<double>::infinity());
		}

		// Add the cluster to the network
		network->add(nextCluster);
		// Add it to the list so that we can set the network later
		reactants.push_back(nextCluster);
	}

	// Reset the He composition
	numHe = 0;

	// Check if the phase-cut method need to be applied
	if (usePhaseCut) {
		// Loop over vacancies in the outer loop.
		// This creates V and HeV.
		for (int i = 1; i <= maxV && i <= maxHePerV.size(); ++i) {
			// Create the V cluster
			numV = i;
			auto nextCluster = createPSICluster(numHe, numV, numI);

			// Set its other attributes
			if (i <= vFormationEnergies.size())
				nextCluster->setFormationEnergy(vFormationEnergies[i - 1]);
			else
				nextCluster->setFormationEnergy(getHeVFormationEnergy(0, i));
			if (i <= 1) {
				nextCluster->setDiffusionFactor(vOneDiffusion);
				nextCluster->setMigrationEnergy(vOneMigration);
			} else {
				nextCluster->setDiffusionFactor(0.0);
				nextCluster->setMigrationEnergy(
						std::numeric_limits<double>::infinity());
			}

			// Add the cluster to the network
			network->add(nextCluster);
			// Add it to the list so that we can set the network later
			reactants.push_back(nextCluster);

			// For V < 12 loop on all the possible helium numbers up to
			// the maximum size in the maxHePerV array
			if (i < 12) {
				for (int j = 1; j <= maxHePerV[i - 1]; j++) {
					numHe = j;
					// Create the cluster
					nextCluster = createPSICluster(numHe, numV, numI);
					// Set its attributes
					nextCluster->setFormationEnergy(
							getHeVFormationEnergy(j, i));
					nextCluster->setDiffusionFactor(0.0);
					nextCluster->setMigrationEnergy(
							std::numeric_limits<double>::infinity());

					// Add the cluster to the network
					network->add(nextCluster);
					// Add it to the list so that we can set the network later
					reactants.push_back(nextCluster);
				}
			}
			// For bigger V only add the needed helium sizes
			else {
				for (int j = maxHePerV[i - 2] + 1; j <= maxHePerV[i - 1]; j++) {
					numHe = j;
					// Create the cluster
					nextCluster = createPSICluster(numHe, numV, numI);
					// Set its attributes
					nextCluster->setFormationEnergy(
							getHeVFormationEnergy(j, i));
					nextCluster->setDiffusionFactor(0.0);
					nextCluster->setMigrationEnergy(
							std::numeric_limits<double>::infinity());

					// Add the cluster to the network
					network->add(nextCluster);
					// Add it to the list so that we can set the network later
					reactants.push_back(nextCluster);
				}
			}

			// Reset the helium composition
			numHe = 0;
		}

		// Create V and HeV up to the maximum length with a constant nHe/nV
		// = 4,
		// Keeping only the last four ones
		for (int i = maxHePerV.size() + 1; i <= maxV; i++) {
			// Create the V cluster
			numV = i;
			auto nextCluster = createPSICluster(numHe, numV, numI);

			// Set its other attributes
			if (i <= vFormationEnergies.size())
				nextCluster->setFormationEnergy(vFormationEnergies[i - 1]);
			else
				nextCluster->setFormationEnergy(getHeVFormationEnergy(0, i));
			if (i <= 1) {
				nextCluster->setDiffusionFactor(vOneDiffusion);
				nextCluster->setMigrationEnergy(vOneMigration);
			} else {
				nextCluster->setDiffusionFactor(0.0);
				nextCluster->setMigrationEnergy(
						std::numeric_limits<double>::infinity());
			}

			// Add the cluster to the network
			network->add(nextCluster);
			// Add it to the list so that we can set the network later
			reactants.push_back(nextCluster);

			// Loop on the helium number
			for (int j = (i * 4) - 3; j <= i * 4; j++) {
				numHe = j;
				// Create the cluster
				nextCluster = createPSICluster(numHe, numV, numI);
				// Set its attributes
				nextCluster->setFormationEnergy(getHeVFormationEnergy(j, i));
				nextCluster->setDiffusionFactor(0.0);
				nextCluster->setMigrationEnergy(
						std::numeric_limits<double>::infinity());

				// Add the cluster to the network
				network->add(nextCluster);
				// Add it to the list so that we can set the network later
				reactants.push_back(nextCluster);
			}

			// Reset the helium composition
			numHe = 0;
		}
	}
	// Else use the full network
	else {
		// Loop over vacancies in the outer loop.
		// This creates V and HeV up to the maximum size in the
		// maxHePerV array.
		for (int i = 1; i <= maxV && i <= maxHePerV.size(); ++i) {
			// Create the V cluster
			numV = i;
			auto nextCluster = createPSICluster(numHe, numV, numI);

			// Set its other attributes
			if (i <= vFormationEnergies.size())
				nextCluster->setFormationEnergy(vFormationEnergies[i - 1]);
			else
				nextCluster->setFormationEnergy(getHeVFormationEnergy(0, i));
			if (i <= 1) {
				nextCluster->setDiffusionFactor(vOneDiffusion);
				nextCluster->setMigrationEnergy(vOneMigration);
			} else {
				nextCluster->setDiffusionFactor(0.0);
				nextCluster->setMigrationEnergy(
						std::numeric_limits<double>::infinity());
			}

			// Add the cluster to the network
			network->add(nextCluster);
			// Add it to the list so that we can set the network later
			reactants.push_back(nextCluster);

			// Loop on the helium number
			for (int j = 1; j <= maxHePerV[i - 1]; j++) {
				numHe = j;
				// Create the cluster
				nextCluster = createPSICluster(numHe, numV, numI);
				// Set its attributes
				nextCluster->setFormationEnergy(getHeVFormationEnergy(j, i));
				nextCluster->setDiffusionFactor(0.0);
				nextCluster->setMigrationEnergy(
						std::numeric_limits<double>::infinity());

				// Add the cluster to the network
				network->add(nextCluster);
				// Add it to the list so that we can set the network later
				reactants.push_back(nextCluster);
			}

			// Reset the helium composition
			numHe = 0;
		}

		// Create V and HeV up to the maximum length with a constant nHe/nV
		// = 4.
		for (int i = maxHePerV.size() + 1; i <= maxV; i++) {
			// Create the V cluster
			numV = i;
			auto nextCluster = createPSICluster(numHe, numV, numI);

			// Set its other attributes
			if (i <= vFormationEnergies.size())
				nextCluster->setFormationEnergy(vFormationEnergies[i - 1]);
			else
				nextCluster->setFormationEnergy(getHeVFormationEnergy(0, i));
			if (i <= 1) {
				nextCluster->setDiffusionFactor(vOneDiffusion);
				nextCluster->setMigrationEnergy(vOneMigration);
			} else {
				nextCluster->setDiffusionFactor(0.0);
				nextCluster->setMigrationEnergy(
						std::numeric_limits<double>::infinity());
			}

			// Add the cluster to the network
			network->add(nextCluster);
			// Add it to the list so that we can set the network later
			reactants.push_back(nextCluster);

			// Loop on the helium number
			for (int j = 1; j <= i * 4; j++) {
				numHe = j;
				// Create the cluster
				nextCluster = createPSICluster(numHe, numV, numI);
				// Set its attributes
				nextCluster->setFormationEnergy(getHeVFormationEnergy(j, i));
				nextCluster->setDiffusionFactor(0.0);
				nextCluster->setMigrationEnergy(
						std::numeric_limits<double>::infinity());

				// Add the cluster to the network
				network->add(nextCluster);
				// Add it to the list so that we can set the network later
				reactants.push_back(nextCluster);
			}

			// Reset the helium composition
			numHe = 0;
		}
	}

	// Set the network for all of the reactants. This MUST be done manually.
	for (auto currCluster : reactants) {
		currCluster->setReactionNetwork(network);
	}

	// Create the reactions
	network->createReactionConnectivity();

	// Check if we want dummy reactions
	if (!dummyReactions) {
		// Apply sectional grouping
		applySectionalGrouping(*network);
	}

	// Create the reactions
	network->createReactionConnectivity();

	// Recompute Ids and network size
	network->reinitializeNetwork();

//	// Dump the network we've created, if desired.
//	int rank;
//	MPI_Comm_rank(MPI_COMM_WORLD, &rank);
//	if (rank == 0) {
//		// Dump the network we've created for comparison with baseline.
//		std::ofstream networkStream(netDebugOpts.second);
//		network->dumpTo(networkStream);
//	}

	// Need to use move() because return type uses smart pointer to base class,
	// not derived class that we created.
	// Some C++11 compilers accept it without the move, but apparently
	// that is not correct behavior until C++14.
	return std::move(network);
}

<<<<<<< HEAD
double PSIClusterNetworkLoader::getHeVFormationEnergy(int numHe, int numV) {
	// Coefficients for the Legendre polynomial fit
	// Low means V <= 27
	// Coefficients for c_0 in the 2D E_f,HeV fit
	std::vector<double> c0CoefficientsLow = { 253.35, 435.36, 336.50, 198.92,
			95.154, 21.544 };
	// Coefficients for c_1 in the 2D E_f,HeV fit
	std::vector<double> c1CoefficientsLow = { 493.29, 1061.3, 1023.9, 662.92,
			294.24, 66.962 };
	// Coefficients for c_2 in the 2D E_f,HeV fit
	std::vector<double> c2CoefficientsLow = { 410.40, 994.89, 1044.6, 689.41,
			286.52, 60.712 };
	// Coefficients for c_3 in the 2D E_f,HeV fit
	std::vector<double> c3CoefficientsLow = { 152.99, 353.16, 356.10, 225.75,
			87.077, 15.640 };
	// High means V > 27
	// Coefficients for c_0 in the 2D E_f,HeV fit
	std::vector<double> c0CoefficientsHigh = { -847.90, -3346.9, -4510.3,
			-3094.7, -971.18, -83.770 };
	// Coefficients for c_1 in the 2D E_f,HeV fit
	std::vector<double> c1CoefficientsHigh = { -1589.3, -4894.6, -6001.8,
			-4057.5, -1376.4, -161.91 };
	// Coefficients for c_2 in the 2D E_f,HeV fit
	std::vector<double> c2CoefficientsHigh = { 834.91, 1981.8, 1885.7, 1027.1,
			296.69, 29.902 };
	// Coefficients for c_3 in the 2D E_f,HeV fit
	std::vector<double> c3CoefficientsHigh = { 1547.2, 3532.3, 3383.6, 1969.2,
			695.17, 119.23 };

	/**
	 * The formation energies for He_xV_1. The entry at i = 0 is for a single
	 * vacancy (He_0V_1) and is there as a buffer. Like the formation energies,
	 * i = heSize.
	 */
	std::vector<double> heV1FormationEnergies = { 5.14166, 8.20919, 11.5304,
			14.8829, 18.6971, 22.2847, 26.3631, 30.1049, 34.0081, 38.2069,
			42.4217, 46.7378, 51.1551, 55.6738 };

	/**
	 * The formation energies for He_xV_2. The entry at i = 0 is for a
	 * di-vacancy (He_0V_2) and is there as a buffer. Like the formation
	 * energies, i = heSize.
	 */
	std::vector<double> heV2FormationEnergies =
			{ 7.10098, 8.39913, 9.41133, 11.8748, 14.8296, 17.7259, 20.7747,
					23.7993, 26.7984, 30.0626, 33.0385, 36.5173, 39.9406, 43.48,
					46.8537, 50.4484, 54.0879, 57.7939 };

	// Initial declarations
	double energy = -std::numeric_limits<double>::infinity();
	// The following coefficients are computed using the above and are used
	// to evaluate the full function f(x,y).
	std::vector<double> coefficients = { 0.0, 0.0, 0.0, 0.0 };

	// Check to see if the vacancy size is large enough that the energy can
	// be computed from the fit or if it is so small that the exact values
	// must be used instead.
	if (numV > 2) {
		// Get the He/V ratio
		double x = 2.0 * (((double) numHe / (double) numV) / 9.0) - 1.0;
		// Initialize the vacancy number
		double y = 0.0;

		// We have 2 fits, one for low V and one for high V
		if (numV <= 27) {
			// Compute the vacancy number
			y = 2.0 * (((double) numV - 1.0) / 26.0) - 1.0;
			// Get the coefficients
			coefficients[0] = compute5thOrderLegendre(x, c0CoefficientsLow);
			coefficients[1] = compute5thOrderLegendre(x, c1CoefficientsLow);
			coefficients[2] = compute5thOrderLegendre(x, c2CoefficientsLow);
			coefficients[3] = compute5thOrderLegendre(x, c3CoefficientsLow);
		} else {
			// Compute the vacancy number
			y = 2.0 * (((double) numV - 1.0) / 451.0) - 1.0;
			// Get the coefficients
			coefficients[0] = compute5thOrderLegendre(x, c0CoefficientsHigh);
			coefficients[1] = compute5thOrderLegendre(x, c1CoefficientsHigh);
			coefficients[2] = compute5thOrderLegendre(x, c2CoefficientsHigh);
			coefficients[3] = compute5thOrderLegendre(x, c3CoefficientsHigh);
		}
		// Get the energy
		energy = compute3rdOrderLegendre(y, coefficients);

	} else if ((numV == 1 && numHe <= heV1FormationEnergies.size())
			|| (numV == 2 && numHe <= heV2FormationEnergies.size())) {
		// Get the exact energy
		energy =
				(numV == 1) ?
						heV1FormationEnergies[numHe - 1] :
						heV2FormationEnergies[numHe - 1];
	}

	return energy;
}

void PSIClusterNetworkLoader::applySectionalGrouping(
		std::shared_ptr<IReactionNetwork> network) {
	// Get the HeV cluster map
	auto heVMap = network->getAll(heVType);
=======
std::unique_ptr<IReactionNetwork> PSIClusterNetworkLoader::generate(
		const IOptions &options) {
	// Initial declarations
	maxI = options.getMaxI(), maxHe = options.getMaxImpurity(), maxV =
			options.getMaxV(), maxD = options.getMaxD(), maxT =
			options.getMaxT();
	bool usePhaseCut = options.usePhaseCut();
	int numHe = 0, numD = 0, numT = 0, numV = 0, numI = 0;
>>>>>>> d721e979

	// Once we have C++14, use std::make_unique.
	std::unique_ptr<PSIClusterReactionNetwork> network(
			new PSIClusterReactionNetwork(handlerRegistry));
	std::vector<std::reference_wrapper<Reactant> > reactants;

<<<<<<< HEAD
	// Initialize variables for the loop
	PSICluster * cluster = nullptr;
	std::shared_ptr<PSISuperCluster> superCluster;
	static std::map<std::string, int> composition;
	int count = 0, heIndex = 1, vIndex = vMin, heWidth = heSectionWidth,
			vWidth = vSectionWidth, previousBiggestHe = 1;
	double heSize = 0.0, vSize = 0.0, radius = 0.0, energy = 0.0;

	// Map to know which cluster is in which group
	std::map<std::vector<int>, std::pair<int, int> > clusterGroupMap;
	// Map to know which super cluster gathers which group
	std::map<std::pair<int, int>, PSISuperCluster *> superGroupMap;

	// Take care of the clusters near the stability line
	// First get the biggest He cluster for the smaller V cluster
	std::vector<int> compositionVector = { previousBiggestHe, vMin - 1, 0 };
	cluster = (PSICluster *) network->getCompound(heVType, compositionVector);
	while (cluster) {
		previousBiggestHe++;
		compositionVector[0] = previousBiggestHe;
		cluster = (PSICluster *) network->getCompound(heVType,
				compositionVector);
	}
	// Loop on the vacancy groups
	for (int k = vMin; k <= network->getAll(vType).size(); k++) {
		// Update the composition vector
		compositionVector[0] = previousBiggestHe;
		compositionVector[1] = k;
		cluster = (PSICluster *) network->getCompound(heVType,
				compositionVector);
		// While loop on the helium content because we don't know the upper bound
		while (cluster) {
			// Increment the counter
			count++;

			// Add this cluster to the temporary vector
			tempVector.push_back(cluster);
			heSize += (double) previousBiggestHe;
			vSize += (double) k;
			radius += cluster->getReactionRadius();
			energy += cluster->getFormationEnergy();
			// Keep the information of the group
			clusterGroupMap[compositionVector] = std::make_pair(-1, k);

			// Get the next cluster
			previousBiggestHe++;
			compositionVector[0] = previousBiggestHe;
			cluster = (PSICluster *) network->getCompound(heVType,
					compositionVector);
=======
	// Generate the I clusters
	for (int i = 1; i <= maxI; ++i) {
		// Set the composition
		numI = i;
		// Create the cluster
		auto nextCluster = createPSICluster(numHe, numD, numT, numV, numI,
				*network);

		// Set the other attributes
		if (i <= iFormationEnergies.size())
			nextCluster->setFormationEnergy(iFormationEnergies[i - 1]);
		else
			nextCluster->setFormationEnergy(48.0 + 6.0 * ((double) i - 6.0));
		if (i <= iDiffusion.size()) {
			nextCluster->setDiffusionFactor(iDiffusion[i - 1]);
			nextCluster->setMigrationEnergy(iMigration[i - 1]);
		} else {
			nextCluster->setDiffusionFactor(0.0);
			nextCluster->setMigrationEnergy(
					std::numeric_limits<double>::infinity());
		}

		// Save it in the network
		pushPSICluster(network, reactants, nextCluster);
	}

	// Reset the I composition
	numI = 0;

	// Generate the He clusters
	for (int i = 1; i <= maxHe; ++i) {
		// Set the composition
		numHe = i;
		// Create the cluster
		auto nextCluster = createPSICluster(numHe, numD, numT, numV, numI,
				*network);

		// Set the other attributes
		if (i <= heFormationEnergies.size())
			nextCluster->setFormationEnergy(heFormationEnergies[i - 1]);
		else
			nextCluster->setFormationEnergy(
					std::numeric_limits<double>::infinity());
		if (i <= heDiffusion.size()) {
			nextCluster->setDiffusionFactor(heDiffusion[i - 1]);
			nextCluster->setMigrationEnergy(heMigration[i - 1]);
		} else {
			nextCluster->setDiffusionFactor(0.0);
			nextCluster->setMigrationEnergy(
					std::numeric_limits<double>::infinity());
>>>>>>> d721e979
		}

		// Save it in the network
		pushPSICluster(network, reactants, nextCluster);
	}

	// Reset the He composition
	numHe = 0;

	// Generate the D clusters
	for (int i = 1; i <= maxD; ++i) {
		// Set the composition
		numD = i;
		// Create the cluster
<<<<<<< HEAD
		superCluster = std::make_shared<PSISuperCluster>(heSize, vSize, count,
				count, 1, radius, energy, handlerRegistry);
		// Set the HeV vector
		superCluster->setHeVVector(tempVector);
		// Add this cluster to the network and clusters
		network->addSuper(superCluster);
		// Keep the information of the group
		superGroupMap[std::make_pair(-1, k)] = superCluster.get();

//		std::cout << "super: " << superCluster->getName() << " " << count << " 1"
//				<< std::endl;

		// Reinitialize everything
		heSize = 0.0, vSize = 0.0, radius = 0.0, energy = 0.0;
		count = 0;
		tempVector.clear();
	}

	// Get the number of groups in the helium and vacancy directions
	int nVGroup = (network->getAll(vType).size() - vMin) / vSectionWidth + 1;
	int nHeGroup = previousBiggestHe / heSectionWidth + 1;

	// Loop on the vacancy groups
	for (int k = 0; k < nVGroup; k++) {
		// Loop on the helium groups
		for (int j = 0; j < nHeGroup; j++) {
			// To check if the group is full
			int heLow = previousBiggestHe, heHigh = -1, vLow = network->getAll(
					vType).size(), vHigh = -1;

			// Loop within the group
			for (int n = vIndex; n < vIndex + vWidth; n++) {
				for (int m = heIndex; m < heIndex + heWidth; m++) {
					// Get the corresponding cluster
					std::vector<int> compositionVector = { m, n, 0 };
					// Get the product of the same type as the second reactant
					cluster = (PSICluster *) network->getCompound(heVType,
							compositionVector);

					// Verify if the cluster exists
					if (!cluster)
						continue;
=======
		auto nextCluster = createPSICluster(numHe, numD, numT, numV, numI,
				*network);

		// Set the other attributes
		nextCluster->setFormationEnergy(
				std::numeric_limits<double>::infinity());
		if (i == 1) {
			nextCluster->setDiffusionFactor(dOneDiffusionFactor);
			nextCluster->setMigrationEnergy(dOneMigrationEnergy);
		} else {
			nextCluster->setDiffusionFactor(0.0);
			nextCluster->setMigrationEnergy(
					std::numeric_limits<double>::infinity());
		}

		// Save it in the network
		pushPSICluster(network, reactants, nextCluster);
	}

	// Reset the D composition
	numD = 0;

	// Generate the T clusters
	for (int i = 1; i <= maxT; ++i) {
		// Set the composition
		numT = i;
		// Create the cluster
		auto nextCluster = createPSICluster(numHe, numD, numT, numV, numI,
				*network);
>>>>>>> d721e979

		// Set the other attributes
		nextCluster->setFormationEnergy(
				std::numeric_limits<double>::infinity());
		if (i == 1) {
			nextCluster->setDiffusionFactor(tOneDiffusionFactor);
			nextCluster->setMigrationEnergy(tOneMigrationEnergy);
		} else {
			nextCluster->setDiffusionFactor(0.0);
			nextCluster->setMigrationEnergy(
					std::numeric_limits<double>::infinity());
		}

		// Save it in the network
		pushPSICluster(network, reactants, nextCluster);
	}

	// Reset the T composition
	numT = 0;

<<<<<<< HEAD
			// Average all values
			heSize = heSize / (double) count;
			vSize = vSize / (double) count;
			radius = radius / (double) count;
			energy = energy / (double) count;
			// Create the super cluster
			if (count == heWidth * vWidth) {
				// Everything is fine, the cluster is full
				superCluster = std::make_shared<PSISuperCluster>(heSize, vSize,
						count, heWidth, vWidth, radius, energy,
						handlerRegistry);

//				std::cout << "normal: " << superCluster->getName() << " "
//						<< heWidth << " " << vWidth
//						<< std::endl;
=======
	// Check if the phase-cut method need to be applied
	if (usePhaseCut) {
		// Loop over vacancies in the outer loop.
		// This creates V and HeV.
		for (int i = 1; i <= maxV && i <= maxHePerV.size(); ++i) {
			// Create the V cluster
			numV = i;
			auto nextCluster = createPSICluster(numHe, numD, numT, numV, numI,
					*network);

			// Set its other attributes
			nextCluster->setFormationEnergy(getHeVFormationEnergy(numHe, numV));
			if (i <= 1) {
				nextCluster->setDiffusionFactor(vOneDiffusion);
				nextCluster->setMigrationEnergy(vOneMigration);
>>>>>>> d721e979
			} else {
				nextCluster->setDiffusionFactor(0.0);
				nextCluster->setMigrationEnergy(
						std::numeric_limits<double>::infinity());
			}

			// Save it in the network
			pushPSICluster(network, reactants, nextCluster);

			// For V < 12 loop on all the possible helium numbers up to
			// the maximum size in the maxHePerV array
			if (i < 12) {
				for (int j = 1; j <= maxHePerV[i - 1]; j++) {
					numHe = j;
					// Create the cluster
					nextCluster = createPSICluster(numHe, numD, numT, numV,
							numI, *network);
					// Set its attributes
					nextCluster->setFormationEnergy(
							getHeVFormationEnergy(numHe, numV));
					nextCluster->setDiffusionFactor(0.0);
					nextCluster->setMigrationEnergy(
							std::numeric_limits<double>::infinity());

					// Save it in the network
					pushPSICluster(network, reactants, nextCluster);
				}
			}
			// For bigger V only add the needed helium sizes
			else {
				for (int j = maxHePerV[i - 2] + 1; j <= maxHePerV[i - 1]; j++) {
					numHe = j;
					// Create the cluster
					nextCluster = createPSICluster(numHe, numD, numT, numV,
							numI, *network);
					// Set its attributes
					nextCluster->setFormationEnergy(
							getHeVFormationEnergy(numHe, numV));
					nextCluster->setDiffusionFactor(0.0);
					nextCluster->setMigrationEnergy(
							std::numeric_limits<double>::infinity());

					// Save it in the network
					pushPSICluster(network, reactants, nextCluster);
				}
			}

			// Reset the helium composition
			numHe = 0;
		}

		// Create V and HeV up to the maximum length with a constant nHe/nV
		// = 4,
		// Keeping only the last four ones
		for (int i = maxHePerV.size() + 1; i <= maxV; i++) {
			// Create the V cluster
			numV = i;
			auto nextCluster = createPSICluster(numHe, numD, numT, numV, numI,
					*network);

			// Set its other attributes
			nextCluster->setFormationEnergy(getHeVFormationEnergy(numHe, numV));
			if (i <= 1) {
				nextCluster->setDiffusionFactor(vOneDiffusion);
				nextCluster->setMigrationEnergy(vOneMigration);
			} else {
				nextCluster->setDiffusionFactor(0.0);
				nextCluster->setMigrationEnergy(
						std::numeric_limits<double>::infinity());
			}

			// Save it in the network
			pushPSICluster(network, reactants, nextCluster);

			// Loop on the helium number
			for (int j = (i * 4) - 3; j <= i * 4; j++) {
				numHe = j;
				// Create the cluster
				nextCluster = createPSICluster(numHe, numD, numT, numV, numI,
						*network);
				// Set its attributes
				nextCluster->setFormationEnergy(
						getHeVFormationEnergy(numHe, numV));
				nextCluster->setDiffusionFactor(0.0);
				nextCluster->setMigrationEnergy(
						std::numeric_limits<double>::infinity());

				// Save it in the network
				pushPSICluster(network, reactants, nextCluster);
			}

			// Reset the helium composition
			numHe = 0;
		}
	}
	// Else use the full network
	else {
		// Loop over vacancies in the outer loop.
		// This creates V and mixed clusters up to the maximum size in the
		// maxHePerV array.
		for (int i = 1; i <= maxV && i <= maxHePerV.size(); ++i) {
			// Create the V cluster
			numV = i;
			auto nextCluster = createPSICluster(numHe, numD, numT, numV, numI,
					*network);

			// Set its other attributes
			nextCluster->setFormationEnergy(getHeVFormationEnergy(numHe, numV));
			if (i <= 1) {
				nextCluster->setDiffusionFactor(vOneDiffusion);
				nextCluster->setMigrationEnergy(vOneMigration);
			} else {
				nextCluster->setDiffusionFactor(0.0);
				nextCluster->setMigrationEnergy(
						std::numeric_limits<double>::infinity());
			}

			// Save it in the network
			pushPSICluster(network, reactants, nextCluster);

			// Loop on the helium number
			int upperHe = maxHePerV[numV - 1];
			if (maxHe <= 0)
				upperHe = 0;
			for (int j = 0; j <= upperHe; j++) {
				numHe = j;
				// Loop on the deuterium number
				int upperD = (int) ((2.0 / 3.0) * (double) maxHePerV[numV - 1]);
				if (maxD <= 0)
					upperD = 0;
				for (int k = 0; k <= upperD; k++) {
					numD = k;
					// Loop on the tritium number
					int upperT = (int) ((2.0 / 3.0)
							* (double) maxHePerV[numV - 1]);
					if (maxT <= 0)
						upperT = 0;
					for (int l = 0; l <= upperT; l++) {
						numT = l;

						// V case
						if (numHe + numD + numT == 0)
							continue;

//						// Too many hydrogen
//						if (numD + numT
//								> (int) ((2.0 / 3.0) * (double) maxHePerV[numV - 1]))
//							continue;

						// Too many hydrogen
						if ((numHe == 0 && numD + numT > 6 * numV)
								|| (numHe > 0
										&& numD + numT
												> (int) (((2.0 / 3.0)
														* (double) numHe) + 0.5)))
							continue;

						// If the cluster is big enough to be grouped
						if (numV >= vMin) {
							// Created the coordinates and store them
							auto pair = std::make_tuple(numHe, numD, numT,
									numV);
							heVList.emplace(pair);
						} else {
							// Create the cluster
							nextCluster = createPSICluster(numHe, numD, numT,
									numV, numI, *network);
							// Set its attributes
							nextCluster->setFormationEnergy(
									getHeVFormationEnergy(numHe, numV));
							nextCluster->setDiffusionFactor(0.0);
							nextCluster->setMigrationEnergy(
									std::numeric_limits<double>::infinity());

							// Save it in the network
							pushPSICluster(network, reactants, nextCluster);
						}
					}
					// Reset the tritium composition
					numT = 0;
				}
				// Reset the deuterium composition
				numD = 0;
			}

			// Reset the helium composition
			numHe = 0;
		}

		// Create V and HeV up to the maximum length with a constant nHe/nV
		// = 4.
		for (int i = maxHePerV.size() + 1; i <= maxV; i++) {
			// Create the V cluster
			numV = i;
			auto nextCluster = createPSICluster(numHe, numD, numT, numV, numI,
					*network);

			// Set its other attributes
			nextCluster->setFormationEnergy(getHeVFormationEnergy(numHe, numV));
			if (i <= 1) {
				nextCluster->setDiffusionFactor(vOneDiffusion);
				nextCluster->setMigrationEnergy(vOneMigration);
			} else {
				nextCluster->setDiffusionFactor(0.0);
				nextCluster->setMigrationEnergy(
						std::numeric_limits<double>::infinity());
			}

			// Save it in the network
			pushPSICluster(network, reactants, nextCluster);

			// Loop on the helium number
			int upperHe = numV * 4;
			if (maxHe <= 0)
				upperHe = 0;
			for (int j = 0; j <= upperHe; j++) {
				numHe = j;
				// Loop on the deuterium number
				int upperD = (int) ((2.0 / 3.0) * (double) numV * 4.0);
				if (maxD <= 0)
					upperD = 0;
				for (int k = 0; k <= upperD; k++) {
					numD = k;
					// Loop on the tritium number
					int upperT = (int) ((2.0 / 3.0) * (double) numV * 4.0);
					if (maxT <= 0)
						upperT = 0;
					for (int l = 0; l <= upperT; l++) {
						numT = l;

						// V case
						if (numHe + numD + numT == 0)
							continue;

//						// Too many hydrogen
//						if (numD + numT
//								> (int) ((2.0 / 3.0) * (double) numV * 4.0))
//							continue;

						// Too many hydrogen
						if ((numHe == 0 && numD + numT > 6 * numV)
								|| (numHe > 0
										&& numD + numT
												> (int) (((2.0 / 3.0)
														* (double) numHe) + 0.5)))
							continue;

						// If the cluster is big enough to be grouped
						if (numV >= vMin) {
							// Created the coordinates and store them
							auto pair = std::make_tuple(numHe, numD, numT,
									numV);
							heVList.emplace(pair);
						} else {
							// Create the cluster
							nextCluster = createPSICluster(numHe, numD, numT,
									numV, numI, *network);
							// Set its attributes
							nextCluster->setFormationEnergy(
									getHeVFormationEnergy(numHe, numV));
							nextCluster->setDiffusionFactor(0.0);
							nextCluster->setMigrationEnergy(
									std::numeric_limits<double>::infinity());

							// Save it in the network
							pushPSICluster(network, reactants, nextCluster);
						}
					}
					// Reset the tritium composition
					numT = 0;
				}
				// Reset the deuterium composition
				numD = 0;
			}

			// Reset the helium composition
			numHe = 0;
		}
	}

	// Update reactants now that they are in network.
	for (IReactant& currCluster : reactants) {
		currCluster.updateFromNetwork();
	}

	// Check if we want dummy reactions
	if (!dummyReactions) {
		// Apply sectional grouping
		applySectionalGrouping(*network);
	}

	// Create the reactions
	network->createReactionConnectivity();

	// Recompute Ids and network size
	network->reinitializeNetwork();

//	// Dump the network we've created, if desired.
//	int rank;
//	MPI_Comm_rank(MPI_COMM_WORLD, &rank);
//	if (rank == 0) {
//		// Dump the network we've created for comparison with baseline.
//		std::ofstream networkStream(netDebugOpts.second);
//		network->dumpTo(networkStream);
//	}

	// Need to use move() because return type uses smart pointer to base class,
	// not derived class that we created.
	// Some C++11 compilers accept it without the move, but apparently
	// that is not correct behavior until C++14.
	return std::move(network);
}

double PSIClusterNetworkLoader::getHeVFormationEnergy(int numHe, int numV) {
	// V formation energies in eV
	std::array<double, 2> vFormationEnergies = { 3.6, 7.25 };

	// Coefficients for the Legendre polynomial fit
	// Low means V <= 27
	// Coefficients for c_0 in the 2D E_f,HeV fit
	std::array<double, 6> c0CoefficientsLow = { 253.35, 435.36, 336.50, 198.92,
			95.154, 21.544 };
	// Coefficients for c_1 in the 2D E_f,HeV fit
	std::array<double, 6> c1CoefficientsLow = { 493.29, 1061.3, 1023.9, 662.92,
			294.24, 66.962 };
	// Coefficients for c_2 in the 2D E_f,HeV fit
	std::array<double, 6> c2CoefficientsLow = { 410.40, 994.89, 1044.6, 689.41,
			286.52, 60.712 };
	// Coefficients for c_3 in the 2D E_f,HeV fit
	std::array<double, 6> c3CoefficientsLow = { 152.99, 353.16, 356.10, 225.75,
			87.077, 15.640 };
	// High means V > 27
	// Coefficients for c_0 in the 2D E_f,HeV fit
	std::array<double, 6> c0CoefficientsHigh = { -847.90, -3346.9, -4510.3,
			-3094.7, -971.18, -83.770 };
	// Coefficients for c_1 in the 2D E_f,HeV fit
	std::array<double, 6> c1CoefficientsHigh = { -1589.3, -4894.6, -6001.8,
			-4057.5, -1376.4, -161.91 };
	// Coefficients for c_2 in the 2D E_f,HeV fit
	std::array<double, 6> c2CoefficientsHigh = { 834.91, 1981.8, 1885.7, 1027.1,
			296.69, 29.902 };
	// Coefficients for c_3 in the 2D E_f,HeV fit
	std::array<double, 6> c3CoefficientsHigh = { 1547.2, 3532.3, 3383.6, 1969.2,
			695.17, 119.23 };

	/**
	 * The formation energies for He_xV_1. The entry at i = 0 is for a single
	 * vacancy (He_0V_1) and is there as a buffer. Like the formation energies,
	 * i = heSize.
	 */
	std::array<double, 14> heV1FormationEnergies = { 5.14166, 8.20919, 11.5304,
			14.8829, 18.6971, 22.2847, 26.3631, 30.1049, 34.0081, 38.2069,
			42.4217, 46.7378, 51.1551, 55.6738 };

	/**
	 * The formation energies for He_xV_2. The entry at i = 0 is for a
	 * di-vacancy (He_0V_2) and is there as a buffer. Like the formation
	 * energies, i = heSize.
	 */
	std::array<double, 18> heV2FormationEnergies =
			{ 7.10098, 8.39913, 9.41133, 11.8748, 14.8296, 17.7259, 20.7747,
					23.7993, 26.7984, 30.0626, 33.0385, 36.5173, 39.9406, 43.48,
					46.8537, 50.4484, 54.0879, 57.7939 };

	// Initial declarations
	double energy = -std::numeric_limits<double>::infinity();
	// The following coefficients are computed using the above and are used
	// to evaluate the full function f(x,y).
	std::array<double, 4> coefficients { 0.0, 0.0, 0.0, 0.0 };

	// Check to see if the vacancy size is large enough that the energy can
	// be computed from the fit or if it is so small that the exact values
	// must be used instead.
	if (numV > 2) {
		// Get the He/V ratio
		double x = 2.0 * (((double) numHe / (double) numV) / 9.0) - 1.0;
		// Initialize the vacancy number
		double y = 0.0;

		// We have 2 fits, one for low V and one for high V
		if (numV <= 27) {
			// Compute the vacancy number
			y = 2.0 * (((double) numV - 1.0) / 26.0) - 1.0;
			// Get the coefficients
			coefficients[0] = computeNthOrderLegendre<5>(x, c0CoefficientsLow);
			coefficients[1] = computeNthOrderLegendre<5>(x, c1CoefficientsLow);
			coefficients[2] = computeNthOrderLegendre<5>(x, c2CoefficientsLow);
			coefficients[3] = computeNthOrderLegendre<5>(x, c3CoefficientsLow);
		} else {
			// Compute the vacancy number
			y = 2.0 * (((double) numV - 1.0) / 451.0) - 1.0;
			// Get the coefficients
			coefficients[0] = computeNthOrderLegendre<5>(x, c0CoefficientsHigh);
			coefficients[1] = computeNthOrderLegendre<5>(x, c1CoefficientsHigh);
			coefficients[2] = computeNthOrderLegendre<5>(x, c2CoefficientsHigh);
			coefficients[3] = computeNthOrderLegendre<5>(x, c3CoefficientsHigh);
		}
		// Get the energy
		energy = computeNthOrderLegendre<3>(y, coefficients);

	} else if ((numV == 1 && numHe <= heV1FormationEnergies.size())
			|| (numV == 2 && numHe <= heV2FormationEnergies.size())) {
		// Get the exact energy
		energy =
				(numV == 1) ?
						heV1FormationEnergies[numHe - 1] :
						heV2FormationEnergies[numHe - 1];
	}
	// V Case
	if (numHe == 0 && numV < 3) {
		energy = (numV == 1) ? vFormationEnergies[0] : vFormationEnergies[1];

	}

	return energy;
}

void PSIClusterNetworkLoader::applySectionalGrouping(
		PSIClusterReactionNetwork& network) {
	// Define the phase space for the network
	int nDim = 1;
	Array<int, 5> list;
	list.Init(0);
	list[0] = 0;
//	// Add additional axis
//	if (heVList.size() > 0) {
//		if (maxHe > 0) {
//			list[nDim] = 1;
//			nDim++;
//		}
//		if (maxD > 0) {
//			list[nDim] = 2;
//			nDim++;
//		}
//		if (maxT > 0) {
//			list[nDim] = 3;
//			nDim++;
//		}
//		if (maxV > 0) {
//			list[nDim] = 4;
//			nDim++;
//		}
//	}

	// Print the total size before grouping
	int procId;
	MPI_Comm_rank(MPI_COMM_WORLD, &procId);
	if (procId == 0)
		std::cout << "Total size: " << network.size() + heVList.size()
				<< std::endl;

	// Skip grouping if there is nothing to group
	if (heVList.size() == 0) {
		// Give the information on the phase space to the network
		network.setPhaseSpace(nDim, list);
		return;
	}

	// Initialize variables for the loop
	int count = 0, heIndex = ((maxHe > 0) && (maxD == 0) && (maxT == 0)),
			dIndex = ((maxD > 0) && (maxHe == 0) && (maxT == 0)), tIndex =
					((maxT > 0) && (maxHe == 0) && (maxD == 0)), vIndex = vMin,
			heWidth = sectionWidth[0], dWidth = sectionWidth[1], tWidth =
					sectionWidth[2], vWidth = sectionWidth[3],
			previousBiggestHe = 1, vMax = network.getMaxClusterSize(
					ReactantType::V), heMax = -1, dMax = -1, tMax = -1;
	double heSize = 0.0, dSize = 0.0, tSize = 0.0, vSize = 0.0;
	// Create a temporary vector for the loop to store which clusters go in which super cluster
	std::set<std::tuple<int, int, int, int> > tempVector;

	// Find the biggest helium, deuterium, tritium in the pairs
	for (auto pair : heVList) {
		if (std::get<0>(pair) > heMax)
			heMax = std::get<0>(pair);
		if (std::get<1>(pair) > dMax)
			dMax = std::get<1>(pair);
		if (std::get<2>(pair) > tMax)
			tMax = std::get<2>(pair);
	}

	// Take care of the clusters near the stability line
	// First get the biggest He cluster for the smaller V cluster
	IReactant::Composition comp;
	comp[toCompIdx(Species::He)] = previousBiggestHe;
	comp[toCompIdx(Species::V)] = vMin - 1;
	auto cluster = network.get(ReactantType::PSIMixed, comp);
	while (cluster) {
		previousBiggestHe++;
		comp[toCompIdx(Species::He)] = previousBiggestHe;
		cluster = network.get(ReactantType::PSIMixed, comp);
	}

	// Loop on the vacancy groups
	for (int k = vMin; k <= vMax; k++) {
		int heLow = previousBiggestHe, heHigh = -1, dLow = dMax, dHigh = -1,
				tLow = tMax, tHigh = -1;
		// Update the composition vector
		auto pair = std::make_tuple(previousBiggestHe, 0, 0, k);
		// While loop on the helium content because we don't know the upper bound
		while (heVList.find(pair) != heVList.end()) {
			// Will be used to know the actual widths of the group
			if (previousBiggestHe < heLow)
				heLow = previousBiggestHe;
			if (previousBiggestHe > heHigh)
				heHigh = previousBiggestHe;

			// Increment the counter
			count++;

			// Get the next cluster
			previousBiggestHe++;
			std::get<0>(pair) = previousBiggestHe;
		}

		// Check if there were clusters in this group
		if (count == 0)
			continue;
		count = 0;

		// Group the largest HeV cluster with corresponding upper H
		int upperH = min((int) ((2.0 / 3.0) * (double) heHigh),
				max(dMax, tMax));
		dLow = dMax, dHigh = -1, tLow = tMax, tHigh = -1;

		// Loop on possible hydrogen (D+T)
		for (int n = 0; n <= upperH; n++) {
			int o = upperH - n;
			for (int m = heLow; m <= heHigh; m++) {
				// Check if the corresponding coordinates are in the heVList set
				auto pair = std::make_tuple(m, n, o, k);
				if (heVList.find(pair) == heVList.end())
					continue;

				// Skip the largest He cluster
				if (m == heMax && n + o == upperH)
					continue;

				if (n < dLow)
					dLow = n;
				if (n > dHigh)
					dHigh = n;
				if (o < tLow)
					tLow = o;
				if (o > tHigh)
					tHigh = o;

				// Increment the counter
				count++;

				// Add this cluster coordinates to the temporary vector
				tempVector.emplace(pair);
				heSize += (double) m;
				dSize += (double) n;
				tSize += (double) o;
				// Remove the pair from the set because we don't need it anymore
				heVList.erase(pair);
			}

			// Skip the loop if there were no clusters in this group
			if (count == 0)
				break;

			// Average all values
			heSize = heSize / (double) count;
			dSize = dSize / (double) count;
			tSize = tSize / (double) count;

			// Create the super cluster
			double size[4] = { heSize, dSize, tSize, (double) k };
			int width[4] = { heHigh - heLow + 1, dHigh - dLow + 1, tHigh - tLow
					+ 1, 1 };
			int lower[4] = { heLow, dLow, tLow, k };
			int higher[4] = { heHigh, dHigh, tHigh, k };
			PSISuperCluster* rawSuperCluster = new PSISuperCluster(size, count,
					width, lower, higher, network, handlerRegistry);

//			std::cout << "super: " << rawSuperCluster->getName() << " " << count
//					<< " " << heLow << " " << heHigh << " " << upperH
//					<< std::endl;

			auto superCluster = std::unique_ptr<PSISuperCluster>(
					rawSuperCluster);
			// Save access to the cluster so we can trigger updates
			// after we give it to the network.
			auto& scref = *superCluster;
			// Give the cluster to the network.
			network.add(std::move(superCluster));
			// Trigger cluster updates now it is in the network.
			scref.updateFromNetwork();
			// Set the HeV vector
			scref.setHeVVector(tempVector);

			// Reinitialize everything
			heSize = 0.0, dSize = 0.0, tSize = 0.0;
			count = 0;
			dLow = dMax, dHigh = -1, tLow = tMax, tHigh = -1;
			tempVector.clear();
		}
	}

	// Group the largest ones we just skipped
	int k = vMax;
	int m = heMax;
	// Group the largest HeV cluster with corresponding upper H
	int upperH = min((int) ((2.0 / 3.0) * (double) heMax), max(dMax, tMax));
	int dLow = dMax, dHigh = -1, tLow = tMax, tHigh = -1;

	// Loop on possible hydrogen (D+T)
	for (int n = 0; n <= upperH; n++) {
		int o = upperH - n;
		// Check if the corresponding coordinates are in the heVList set
		auto pair = std::make_tuple(m, n, o, k);
		if (heVList.find(pair) == heVList.end())
			continue;

		if (n < dLow)
			dLow = n;
		if (n > dHigh)
			dHigh = n;
		if (o < tLow)
			tLow = o;
		if (o > tHigh)
			tHigh = o;

		// Increment the counter
		count++;

		// Add this cluster coordinates to the temporary vector
		tempVector.emplace(pair);
		heSize += (double) m;
		dSize += (double) n;
		tSize += (double) o;
		// Remove the pair from the set because we don't need it anymore
		heVList.erase(pair);
	}

	// Skip the loop if there were no clusters in this group
	if (count == 0)
		throw std::string(
				"No largest cluster! Something is wrong in the grouping.");

	// Average all values
	heSize = heSize / (double) count;
	dSize = dSize / (double) count;
	tSize = tSize / (double) count;

	// Create the super cluster
	double size[4] = { heSize, dSize, tSize, (double) k };
	int width[4] = { 1, dHigh - dLow + 1, tHigh - tLow + 1, 1 };
	int lower[4] = { m, dLow, tLow, k };
	int higher[4] = { m, dHigh, tHigh, k };
	PSISuperCluster* rawSuperCluster = new PSISuperCluster(size, count, width,
			lower, higher, network, handlerRegistry);

	// Print the name of the largest cluster
	if (procId == 0)
		std::cout << "largest: " << rawSuperCluster->getName() << " " << count
				<< " " << m << " " << upperH << std::endl;

	auto superCluster = std::unique_ptr<PSISuperCluster>(rawSuperCluster);
	// Save access to the cluster so we can trigger updates
	// after we give it to the network.
	auto& scref = *superCluster;
	// Give the cluster to the network.
	network.add(std::move(superCluster));
	// Trigger cluster updates now it is in the network.
	scref.updateFromNetwork();
	// Set the HeV vector
	scref.setHeVVector(tempVector);

	// Reinitialize everything
	heSize = 0.0, dSize = 0.0, tSize = 0.0;
	count = 0;
	dLow = dMax, dHigh = -1, tLow = tMax, tHigh = -1;
	tempVector.clear();

	// Get the number of groups in the helium and vacancy directions
	int nVGroup = (vMax - vMin) / sectionWidth[3] + 1;
	int nHeGroup = heMax / sectionWidth[0] + 1;
	int nDGroup = dMax / sectionWidth[1] + 1;
	int nTGroup = tMax / sectionWidth[2] + 1;
	count = 0;
	int stepSize = 0;

	// Loop on the vacancy groups
	for (int k = 0; k < nVGroup; k++) {
		// Loop on the tritium groups
		for (int l = 0; l < nTGroup; l++) {
			// Loop on the deuterium groups
			for (int i = 0; i < nDGroup; i++) {
				// Loop on the helium groups
				for (int j = 0; j < nHeGroup; j++) {
					// To compute the width
					int heLow = heMax, heHigh = -1, dLow = dMax, dHigh = -1,
							tLow = tMax, tHigh = -1, vLow = vMax, vHigh = -1;

					// Stop looping if there is no more clusters to group
					if (heVList.size() == 0)
						break;

					// Loop within the group
					for (int p = vIndex; p < vIndex + vWidth; p++) {
						for (int o = tIndex; o < tIndex + tWidth; o++) {
							for (int n = dIndex; n < dIndex + dWidth; n++) {
								for (int m = heIndex; m < heIndex + heWidth;
										m++) {
									// Check if the corresponding coordinates are in the heVList set
									auto pair = std::make_tuple(m, n, o, p);
									if (heVList.find(pair) == heVList.end())
										continue;

									// Will be used to know the section width
									if (m < heLow)
										heLow = m;
									if (m > heHigh)
										heHigh = m;
									if (n < dLow)
										dLow = n;
									if (n > dHigh)
										dHigh = n;
									if (o < tLow)
										tLow = o;
									if (o > tHigh)
										tHigh = o;
									if (p < vLow)
										vLow = p;
									if (p > vHigh)
										vHigh = p;

									// Increment the counter
									count++;

									// Add this cluster coordinates to the temporary vector
									tempVector.emplace(pair);
									heSize += (double) m;
									dSize += (double) n;
									tSize += (double) o;
									vSize += (double) p;
									// Remove the pair from the set because we don't need it anymore
									heVList.erase(pair);
								}
							}
						}
					}

					// Skip the loop if there were no clusters in this group
					if (count == 0) {
						// Reinitialize everything
						heSize = 0.0, dSize = 0.0, tSize = 0.0, vSize = 0.0;
						count = 0;
						tempVector.clear();
						// Reinitialize the group indices for the helium direction
						heIndex += heWidth;
						continue;
					}

					// Average all values
					heSize = heSize / (double) count;
					dSize = dSize / (double) count;
					tSize = tSize / (double) count;
					vSize = vSize / (double) count;
					// Create the super cluster
					double size[4] = { heSize, dSize, tSize, vSize };
					int width[4] = { heHigh - heLow + 1, dHigh - dLow + 1, tHigh
							- tLow + 1, vHigh - vLow + 1 };
					int lower[4] = { heLow, dLow, tLow, vLow };
					int higher[4] = { heHigh, dHigh, tHigh, vHigh };
					PSISuperCluster* rawSuperCluster = new PSISuperCluster(size,
							count, width, lower, higher, network,
							handlerRegistry);

//					std::cout << "big: " << rawSuperCluster->getName() << " "
//							<< count << " " << width[0] << " " << width[1]
//							<< " " << width[2] << " " << width[3] << std::endl;

					auto superCluster = std::unique_ptr<PSISuperCluster>(
							rawSuperCluster);
					// Save access to the cluster so we can trigger updates
					// after we give it to the network.
					auto& scref = *superCluster;
					// Give the cluster to the network.
					network.add(std::move(superCluster));
					// Trigger cluster updates now it is in the network.
					scref.updateFromNetwork();
					// Set the HeV vector
					scref.setHeVVector(tempVector);

					// Reinitialize everything
					heSize = 0.0, dSize = 0.0, tSize = 0.0, vSize = 0.0;
					count = 0;
					tempVector.clear();
					// Reinitialize the group indices for the helium direction
					heIndex += heWidth;
				}

				// Reinitialize the group indices for the deuterium direction
				dIndex += dWidth;
				heIndex = (maxHe > 0) && (maxD == 0) && (maxT == 0);
			}

			// Reinitialize the group indices for the tritium direction
			tIndex += tWidth;
			dIndex = ((maxD > 0) && (maxHe == 0) && (maxT == 0));
		}

		// Reinitialize the group indices for the vacancy direction
		vIndex += vWidth;
		vWidth = sectionWidth[3] + vIndex / 10;
		heWidth = sectionWidth[0] + (int) (stepSize / 3);
		dWidth = sectionWidth[1] + (int) (stepSize / 3);
		tWidth = sectionWidth[2] + (int) (stepSize / 3);
		stepSize++;
		tIndex = ((maxT > 0) && (maxHe == 0) && (maxD == 0));
		// Skip empty groups
		if (vIndex > vMax)
			continue;
	}

	// Verify we haven't missed any cluster
	if (procId == 0)
		std::cout << "Leftover clusters: " << heVList.size() << std::endl;
//	for (auto const& pair : heVList) {
//		std::cout << std::get<0>(pair) << " " << std::get<1>(pair) << " "
//				<< std::get<2>(pair) << " " << std::get<3>(pair) << std::endl;
//	}

	// Now that all the clusters are created
	// Give the information on the phase space to the network
	network.setPhaseSpace(nDim, list);

	return;
}<|MERGE_RESOLUTION|>--- conflicted
+++ resolved
@@ -8,17 +8,6 @@
 #include <fstream>
 #include "PSIClusterNetworkLoader.h"
 #include <TokenizedLineReader.h>
-<<<<<<< HEAD
-#include <HeCluster.h>
-#include <VCluster.h>
-#include <InterstitialCluster.h>
-#include <HeVCluster.h>
-#include <PSISuperCluster.h>
-// #include <HeInterstitialCluster.h>
-#include <PSIClusterReactionNetwork.h>
-#include <xolotlPerf.h>
-#include <MathUtils.h>
-=======
 #include <PSIHeCluster.h>
 #include <PSIVCluster.h>
 #include <PSIInterstitialCluster.h>
@@ -27,7 +16,6 @@
 #include <PSITCluster.h>
 #include <MathUtils.h>
 #include <cassert>
->>>>>>> d721e979
 
 using namespace xolotlCore;
 
@@ -280,71 +268,55 @@
 		}
 	}
 
-	// Create the reactions
-	network->createReactionConnectivity();
-
 	// Check if we want dummy reactions
 	if (!dummyReactions) {
 		// Apply sectional grouping
-		applySectionalGrouping(network);
-	}
-
-	return network;
+		applySectionalGrouping(*network);
+	}
+
+	// Create the reactions
+	network->createReactionConnectivity();
+
+	// Recompute Ids and network size
+	network->reinitializeNetwork();
+
+//	// Dump the network we've created, if desired.
+//	int rank;
+//	MPI_Comm_rank(MPI_COMM_WORLD, &rank);
+//	if (rank == 0) {
+//		// Dump the network we've created for comparison with baseline.
+//		std::ofstream networkStream(netDebugOpts.second);
+//		network->dumpTo(networkStream);
+//	}
+
+	// Need to use move() because return type uses smart pointer to base class,
+	// not derived class that we created.
+	// Some C++11 compilers accept it without the move, but apparently
+	// that is not correct behavior until C++14.
+	return std::move(network);
 }
 
-std::shared_ptr<IReactionNetwork> PSIClusterNetworkLoader::generate(
-		IOptions &options) {
+std::unique_ptr<IReactionNetwork> PSIClusterNetworkLoader::generate(
+		const IOptions &options) {
 	// Initial declarations
-	int maxI = options.getMaxI(), maxHe = options.getMaxImpurity(), maxV =
-			options.getMaxV();
+	maxI = options.getMaxI(), maxHe = options.getMaxImpurity(), maxV =
+			options.getMaxV(), maxD = options.getMaxD(), maxT =
+			options.getMaxT();
 	bool usePhaseCut = options.usePhaseCut();
-	int numHe = 0, numV = 0, numI = 0;
-	std::shared_ptr<PSIClusterReactionNetwork> network = std::make_shared<
-			PSIClusterReactionNetwork>(handlerRegistry);
-	std::vector<std::shared_ptr<Reactant> > reactants;
-
-	// I formation energies in eV
-	std::vector<double> iFormationEnergies = { 10.0, 18.5, 27.0, 35.0, 42.5,
-			48.0 };
-	// I diffusion factors in nm^2/s
-	std::vector<double> iDiffusion = { 8.8e+10, 8.0e+10, 3.9e+10, 2.0e+10,
-			1.0e+10 };
-	// I migration energies in eV
-	std::vector<double> iMigration = { 0.01, 0.02, 0.03, 0.04, 0.05 };
-
-	// He formation energies in eV
-	std::vector<double> heFormationEnergies = { 6.15, 11.44, 16.35, 21.0, 26.1,
-			30.24, 34.93, 38.80 };
-	// He diffusion factors in nm^2/s
-	std::vector<double> heDiffusion = { 2.9e+10, 3.2e+10, 2.3e+10, 1.7e+10,
-			5.0e+09, 1.0e+09, 5.0e+08 };
-	// He migration energies in eV
-	std::vector<double> heMigration = { 0.13, 0.20, 0.25, 0.20, 0.12, 0.3, 0.4 };
-
-	// V formation energies in eV
-	std::vector<double> vFormationEnergies = { 3.6, 7.25 };
-	// The diffusion factor for a single vacancy in nm^2/s
-	double vOneDiffusion = 1.8e+12;
-	// The migration energy for a single vacancy in eV
-	double vOneMigration = 1.30;
-
-	/**
-	 * The maximum number of helium atoms that can be combined with a vacancy
-	 * cluster with size equal to the index i in the array plus one. For
-	 * example, an HeV size cluster with size 1 would have size = i+1 = 1 and i
-	 * = 0. It could support a mixture of up to nine helium atoms with one
-	 * vacancy.
-	 */
-	std::vector<int> maxHePerV = { 9, 14, 18, 20, 27, 30, 35, 40, 45, 50, 55,
-			60, 65, 70, 75, 80, 85, 90, 95, 98, 100, 101, 103, 105, 107, 109,
-			110, 112, 116 };
+	int numHe = 0, numD = 0, numT = 0, numV = 0, numI = 0;
+
+	// Once we have C++14, use std::make_unique.
+	std::unique_ptr<PSIClusterReactionNetwork> network(
+			new PSIClusterReactionNetwork(handlerRegistry));
+	std::vector<std::reference_wrapper<Reactant> > reactants;
 
 	// Generate the I clusters
 	for (int i = 1; i <= maxI; ++i) {
 		// Set the composition
 		numI = i;
 		// Create the cluster
-		auto nextCluster = createPSICluster(numHe, numV, numI);
+		auto nextCluster = createPSICluster(numHe, numD, numT, numV, numI,
+				*network);
 
 		// Set the other attributes
 		if (i <= iFormationEnergies.size())
@@ -360,10 +332,8 @@
 					std::numeric_limits<double>::infinity());
 		}
 
-		// Add the cluster to the network
-		network->add(nextCluster);
-		// Add it to the list so that we can set the network later
-		reactants.push_back(nextCluster);
+		// Save it in the network
+		pushPSICluster(network, reactants, nextCluster);
 	}
 
 	// Reset the I composition
@@ -374,7 +344,8 @@
 		// Set the composition
 		numHe = i;
 		// Create the cluster
-		auto nextCluster = createPSICluster(numHe, numV, numI);
+		auto nextCluster = createPSICluster(numHe, numD, numT, numV, numI,
+				*network);
 
 		// Set the other attributes
 		if (i <= heFormationEnergies.size())
@@ -391,490 +362,6 @@
 					std::numeric_limits<double>::infinity());
 		}
 
-		// Add the cluster to the network
-		network->add(nextCluster);
-		// Add it to the list so that we can set the network later
-		reactants.push_back(nextCluster);
-	}
-
-	// Reset the He composition
-	numHe = 0;
-
-	// Check if the phase-cut method need to be applied
-	if (usePhaseCut) {
-		// Loop over vacancies in the outer loop.
-		// This creates V and HeV.
-		for (int i = 1; i <= maxV && i <= maxHePerV.size(); ++i) {
-			// Create the V cluster
-			numV = i;
-			auto nextCluster = createPSICluster(numHe, numV, numI);
-
-			// Set its other attributes
-			if (i <= vFormationEnergies.size())
-				nextCluster->setFormationEnergy(vFormationEnergies[i - 1]);
-			else
-				nextCluster->setFormationEnergy(getHeVFormationEnergy(0, i));
-			if (i <= 1) {
-				nextCluster->setDiffusionFactor(vOneDiffusion);
-				nextCluster->setMigrationEnergy(vOneMigration);
-			} else {
-				nextCluster->setDiffusionFactor(0.0);
-				nextCluster->setMigrationEnergy(
-						std::numeric_limits<double>::infinity());
-			}
-
-			// Add the cluster to the network
-			network->add(nextCluster);
-			// Add it to the list so that we can set the network later
-			reactants.push_back(nextCluster);
-
-			// For V < 12 loop on all the possible helium numbers up to
-			// the maximum size in the maxHePerV array
-			if (i < 12) {
-				for (int j = 1; j <= maxHePerV[i - 1]; j++) {
-					numHe = j;
-					// Create the cluster
-					nextCluster = createPSICluster(numHe, numV, numI);
-					// Set its attributes
-					nextCluster->setFormationEnergy(
-							getHeVFormationEnergy(j, i));
-					nextCluster->setDiffusionFactor(0.0);
-					nextCluster->setMigrationEnergy(
-							std::numeric_limits<double>::infinity());
-
-					// Add the cluster to the network
-					network->add(nextCluster);
-					// Add it to the list so that we can set the network later
-					reactants.push_back(nextCluster);
-				}
-			}
-			// For bigger V only add the needed helium sizes
-			else {
-				for (int j = maxHePerV[i - 2] + 1; j <= maxHePerV[i - 1]; j++) {
-					numHe = j;
-					// Create the cluster
-					nextCluster = createPSICluster(numHe, numV, numI);
-					// Set its attributes
-					nextCluster->setFormationEnergy(
-							getHeVFormationEnergy(j, i));
-					nextCluster->setDiffusionFactor(0.0);
-					nextCluster->setMigrationEnergy(
-							std::numeric_limits<double>::infinity());
-
-					// Add the cluster to the network
-					network->add(nextCluster);
-					// Add it to the list so that we can set the network later
-					reactants.push_back(nextCluster);
-				}
-			}
-
-			// Reset the helium composition
-			numHe = 0;
-		}
-
-		// Create V and HeV up to the maximum length with a constant nHe/nV
-		// = 4,
-		// Keeping only the last four ones
-		for (int i = maxHePerV.size() + 1; i <= maxV; i++) {
-			// Create the V cluster
-			numV = i;
-			auto nextCluster = createPSICluster(numHe, numV, numI);
-
-			// Set its other attributes
-			if (i <= vFormationEnergies.size())
-				nextCluster->setFormationEnergy(vFormationEnergies[i - 1]);
-			else
-				nextCluster->setFormationEnergy(getHeVFormationEnergy(0, i));
-			if (i <= 1) {
-				nextCluster->setDiffusionFactor(vOneDiffusion);
-				nextCluster->setMigrationEnergy(vOneMigration);
-			} else {
-				nextCluster->setDiffusionFactor(0.0);
-				nextCluster->setMigrationEnergy(
-						std::numeric_limits<double>::infinity());
-			}
-
-			// Add the cluster to the network
-			network->add(nextCluster);
-			// Add it to the list so that we can set the network later
-			reactants.push_back(nextCluster);
-
-			// Loop on the helium number
-			for (int j = (i * 4) - 3; j <= i * 4; j++) {
-				numHe = j;
-				// Create the cluster
-				nextCluster = createPSICluster(numHe, numV, numI);
-				// Set its attributes
-				nextCluster->setFormationEnergy(getHeVFormationEnergy(j, i));
-				nextCluster->setDiffusionFactor(0.0);
-				nextCluster->setMigrationEnergy(
-						std::numeric_limits<double>::infinity());
-
-				// Add the cluster to the network
-				network->add(nextCluster);
-				// Add it to the list so that we can set the network later
-				reactants.push_back(nextCluster);
-			}
-
-			// Reset the helium composition
-			numHe = 0;
-		}
-	}
-	// Else use the full network
-	else {
-		// Loop over vacancies in the outer loop.
-		// This creates V and HeV up to the maximum size in the
-		// maxHePerV array.
-		for (int i = 1; i <= maxV && i <= maxHePerV.size(); ++i) {
-			// Create the V cluster
-			numV = i;
-			auto nextCluster = createPSICluster(numHe, numV, numI);
-
-			// Set its other attributes
-			if (i <= vFormationEnergies.size())
-				nextCluster->setFormationEnergy(vFormationEnergies[i - 1]);
-			else
-				nextCluster->setFormationEnergy(getHeVFormationEnergy(0, i));
-			if (i <= 1) {
-				nextCluster->setDiffusionFactor(vOneDiffusion);
-				nextCluster->setMigrationEnergy(vOneMigration);
-			} else {
-				nextCluster->setDiffusionFactor(0.0);
-				nextCluster->setMigrationEnergy(
-						std::numeric_limits<double>::infinity());
-			}
-
-			// Add the cluster to the network
-			network->add(nextCluster);
-			// Add it to the list so that we can set the network later
-			reactants.push_back(nextCluster);
-
-			// Loop on the helium number
-			for (int j = 1; j <= maxHePerV[i - 1]; j++) {
-				numHe = j;
-				// Create the cluster
-				nextCluster = createPSICluster(numHe, numV, numI);
-				// Set its attributes
-				nextCluster->setFormationEnergy(getHeVFormationEnergy(j, i));
-				nextCluster->setDiffusionFactor(0.0);
-				nextCluster->setMigrationEnergy(
-						std::numeric_limits<double>::infinity());
-
-				// Add the cluster to the network
-				network->add(nextCluster);
-				// Add it to the list so that we can set the network later
-				reactants.push_back(nextCluster);
-			}
-
-			// Reset the helium composition
-			numHe = 0;
-		}
-
-		// Create V and HeV up to the maximum length with a constant nHe/nV
-		// = 4.
-		for (int i = maxHePerV.size() + 1; i <= maxV; i++) {
-			// Create the V cluster
-			numV = i;
-			auto nextCluster = createPSICluster(numHe, numV, numI);
-
-			// Set its other attributes
-			if (i <= vFormationEnergies.size())
-				nextCluster->setFormationEnergy(vFormationEnergies[i - 1]);
-			else
-				nextCluster->setFormationEnergy(getHeVFormationEnergy(0, i));
-			if (i <= 1) {
-				nextCluster->setDiffusionFactor(vOneDiffusion);
-				nextCluster->setMigrationEnergy(vOneMigration);
-			} else {
-				nextCluster->setDiffusionFactor(0.0);
-				nextCluster->setMigrationEnergy(
-						std::numeric_limits<double>::infinity());
-			}
-
-			// Add the cluster to the network
-			network->add(nextCluster);
-			// Add it to the list so that we can set the network later
-			reactants.push_back(nextCluster);
-
-			// Loop on the helium number
-			for (int j = 1; j <= i * 4; j++) {
-				numHe = j;
-				// Create the cluster
-				nextCluster = createPSICluster(numHe, numV, numI);
-				// Set its attributes
-				nextCluster->setFormationEnergy(getHeVFormationEnergy(j, i));
-				nextCluster->setDiffusionFactor(0.0);
-				nextCluster->setMigrationEnergy(
-						std::numeric_limits<double>::infinity());
-
-				// Add the cluster to the network
-				network->add(nextCluster);
-				// Add it to the list so that we can set the network later
-				reactants.push_back(nextCluster);
-			}
-
-			// Reset the helium composition
-			numHe = 0;
-		}
-	}
-
-	// Set the network for all of the reactants. This MUST be done manually.
-	for (auto currCluster : reactants) {
-		currCluster->setReactionNetwork(network);
-	}
-
-	// Create the reactions
-	network->createReactionConnectivity();
-
-	// Check if we want dummy reactions
-	if (!dummyReactions) {
-		// Apply sectional grouping
-		applySectionalGrouping(*network);
-	}
-
-	// Create the reactions
-	network->createReactionConnectivity();
-
-	// Recompute Ids and network size
-	network->reinitializeNetwork();
-
-//	// Dump the network we've created, if desired.
-//	int rank;
-//	MPI_Comm_rank(MPI_COMM_WORLD, &rank);
-//	if (rank == 0) {
-//		// Dump the network we've created for comparison with baseline.
-//		std::ofstream networkStream(netDebugOpts.second);
-//		network->dumpTo(networkStream);
-//	}
-
-	// Need to use move() because return type uses smart pointer to base class,
-	// not derived class that we created.
-	// Some C++11 compilers accept it without the move, but apparently
-	// that is not correct behavior until C++14.
-	return std::move(network);
-}
-
-<<<<<<< HEAD
-double PSIClusterNetworkLoader::getHeVFormationEnergy(int numHe, int numV) {
-	// Coefficients for the Legendre polynomial fit
-	// Low means V <= 27
-	// Coefficients for c_0 in the 2D E_f,HeV fit
-	std::vector<double> c0CoefficientsLow = { 253.35, 435.36, 336.50, 198.92,
-			95.154, 21.544 };
-	// Coefficients for c_1 in the 2D E_f,HeV fit
-	std::vector<double> c1CoefficientsLow = { 493.29, 1061.3, 1023.9, 662.92,
-			294.24, 66.962 };
-	// Coefficients for c_2 in the 2D E_f,HeV fit
-	std::vector<double> c2CoefficientsLow = { 410.40, 994.89, 1044.6, 689.41,
-			286.52, 60.712 };
-	// Coefficients for c_3 in the 2D E_f,HeV fit
-	std::vector<double> c3CoefficientsLow = { 152.99, 353.16, 356.10, 225.75,
-			87.077, 15.640 };
-	// High means V > 27
-	// Coefficients for c_0 in the 2D E_f,HeV fit
-	std::vector<double> c0CoefficientsHigh = { -847.90, -3346.9, -4510.3,
-			-3094.7, -971.18, -83.770 };
-	// Coefficients for c_1 in the 2D E_f,HeV fit
-	std::vector<double> c1CoefficientsHigh = { -1589.3, -4894.6, -6001.8,
-			-4057.5, -1376.4, -161.91 };
-	// Coefficients for c_2 in the 2D E_f,HeV fit
-	std::vector<double> c2CoefficientsHigh = { 834.91, 1981.8, 1885.7, 1027.1,
-			296.69, 29.902 };
-	// Coefficients for c_3 in the 2D E_f,HeV fit
-	std::vector<double> c3CoefficientsHigh = { 1547.2, 3532.3, 3383.6, 1969.2,
-			695.17, 119.23 };
-
-	/**
-	 * The formation energies for He_xV_1. The entry at i = 0 is for a single
-	 * vacancy (He_0V_1) and is there as a buffer. Like the formation energies,
-	 * i = heSize.
-	 */
-	std::vector<double> heV1FormationEnergies = { 5.14166, 8.20919, 11.5304,
-			14.8829, 18.6971, 22.2847, 26.3631, 30.1049, 34.0081, 38.2069,
-			42.4217, 46.7378, 51.1551, 55.6738 };
-
-	/**
-	 * The formation energies for He_xV_2. The entry at i = 0 is for a
-	 * di-vacancy (He_0V_2) and is there as a buffer. Like the formation
-	 * energies, i = heSize.
-	 */
-	std::vector<double> heV2FormationEnergies =
-			{ 7.10098, 8.39913, 9.41133, 11.8748, 14.8296, 17.7259, 20.7747,
-					23.7993, 26.7984, 30.0626, 33.0385, 36.5173, 39.9406, 43.48,
-					46.8537, 50.4484, 54.0879, 57.7939 };
-
-	// Initial declarations
-	double energy = -std::numeric_limits<double>::infinity();
-	// The following coefficients are computed using the above and are used
-	// to evaluate the full function f(x,y).
-	std::vector<double> coefficients = { 0.0, 0.0, 0.0, 0.0 };
-
-	// Check to see if the vacancy size is large enough that the energy can
-	// be computed from the fit or if it is so small that the exact values
-	// must be used instead.
-	if (numV > 2) {
-		// Get the He/V ratio
-		double x = 2.0 * (((double) numHe / (double) numV) / 9.0) - 1.0;
-		// Initialize the vacancy number
-		double y = 0.0;
-
-		// We have 2 fits, one for low V and one for high V
-		if (numV <= 27) {
-			// Compute the vacancy number
-			y = 2.0 * (((double) numV - 1.0) / 26.0) - 1.0;
-			// Get the coefficients
-			coefficients[0] = compute5thOrderLegendre(x, c0CoefficientsLow);
-			coefficients[1] = compute5thOrderLegendre(x, c1CoefficientsLow);
-			coefficients[2] = compute5thOrderLegendre(x, c2CoefficientsLow);
-			coefficients[3] = compute5thOrderLegendre(x, c3CoefficientsLow);
-		} else {
-			// Compute the vacancy number
-			y = 2.0 * (((double) numV - 1.0) / 451.0) - 1.0;
-			// Get the coefficients
-			coefficients[0] = compute5thOrderLegendre(x, c0CoefficientsHigh);
-			coefficients[1] = compute5thOrderLegendre(x, c1CoefficientsHigh);
-			coefficients[2] = compute5thOrderLegendre(x, c2CoefficientsHigh);
-			coefficients[3] = compute5thOrderLegendre(x, c3CoefficientsHigh);
-		}
-		// Get the energy
-		energy = compute3rdOrderLegendre(y, coefficients);
-
-	} else if ((numV == 1 && numHe <= heV1FormationEnergies.size())
-			|| (numV == 2 && numHe <= heV2FormationEnergies.size())) {
-		// Get the exact energy
-		energy =
-				(numV == 1) ?
-						heV1FormationEnergies[numHe - 1] :
-						heV2FormationEnergies[numHe - 1];
-	}
-
-	return energy;
-}
-
-void PSIClusterNetworkLoader::applySectionalGrouping(
-		std::shared_ptr<IReactionNetwork> network) {
-	// Get the HeV cluster map
-	auto heVMap = network->getAll(heVType);
-=======
-std::unique_ptr<IReactionNetwork> PSIClusterNetworkLoader::generate(
-		const IOptions &options) {
-	// Initial declarations
-	maxI = options.getMaxI(), maxHe = options.getMaxImpurity(), maxV =
-			options.getMaxV(), maxD = options.getMaxD(), maxT =
-			options.getMaxT();
-	bool usePhaseCut = options.usePhaseCut();
-	int numHe = 0, numD = 0, numT = 0, numV = 0, numI = 0;
->>>>>>> d721e979
-
-	// Once we have C++14, use std::make_unique.
-	std::unique_ptr<PSIClusterReactionNetwork> network(
-			new PSIClusterReactionNetwork(handlerRegistry));
-	std::vector<std::reference_wrapper<Reactant> > reactants;
-
-<<<<<<< HEAD
-	// Initialize variables for the loop
-	PSICluster * cluster = nullptr;
-	std::shared_ptr<PSISuperCluster> superCluster;
-	static std::map<std::string, int> composition;
-	int count = 0, heIndex = 1, vIndex = vMin, heWidth = heSectionWidth,
-			vWidth = vSectionWidth, previousBiggestHe = 1;
-	double heSize = 0.0, vSize = 0.0, radius = 0.0, energy = 0.0;
-
-	// Map to know which cluster is in which group
-	std::map<std::vector<int>, std::pair<int, int> > clusterGroupMap;
-	// Map to know which super cluster gathers which group
-	std::map<std::pair<int, int>, PSISuperCluster *> superGroupMap;
-
-	// Take care of the clusters near the stability line
-	// First get the biggest He cluster for the smaller V cluster
-	std::vector<int> compositionVector = { previousBiggestHe, vMin - 1, 0 };
-	cluster = (PSICluster *) network->getCompound(heVType, compositionVector);
-	while (cluster) {
-		previousBiggestHe++;
-		compositionVector[0] = previousBiggestHe;
-		cluster = (PSICluster *) network->getCompound(heVType,
-				compositionVector);
-	}
-	// Loop on the vacancy groups
-	for (int k = vMin; k <= network->getAll(vType).size(); k++) {
-		// Update the composition vector
-		compositionVector[0] = previousBiggestHe;
-		compositionVector[1] = k;
-		cluster = (PSICluster *) network->getCompound(heVType,
-				compositionVector);
-		// While loop on the helium content because we don't know the upper bound
-		while (cluster) {
-			// Increment the counter
-			count++;
-
-			// Add this cluster to the temporary vector
-			tempVector.push_back(cluster);
-			heSize += (double) previousBiggestHe;
-			vSize += (double) k;
-			radius += cluster->getReactionRadius();
-			energy += cluster->getFormationEnergy();
-			// Keep the information of the group
-			clusterGroupMap[compositionVector] = std::make_pair(-1, k);
-
-			// Get the next cluster
-			previousBiggestHe++;
-			compositionVector[0] = previousBiggestHe;
-			cluster = (PSICluster *) network->getCompound(heVType,
-					compositionVector);
-=======
-	// Generate the I clusters
-	for (int i = 1; i <= maxI; ++i) {
-		// Set the composition
-		numI = i;
-		// Create the cluster
-		auto nextCluster = createPSICluster(numHe, numD, numT, numV, numI,
-				*network);
-
-		// Set the other attributes
-		if (i <= iFormationEnergies.size())
-			nextCluster->setFormationEnergy(iFormationEnergies[i - 1]);
-		else
-			nextCluster->setFormationEnergy(48.0 + 6.0 * ((double) i - 6.0));
-		if (i <= iDiffusion.size()) {
-			nextCluster->setDiffusionFactor(iDiffusion[i - 1]);
-			nextCluster->setMigrationEnergy(iMigration[i - 1]);
-		} else {
-			nextCluster->setDiffusionFactor(0.0);
-			nextCluster->setMigrationEnergy(
-					std::numeric_limits<double>::infinity());
-		}
-
-		// Save it in the network
-		pushPSICluster(network, reactants, nextCluster);
-	}
-
-	// Reset the I composition
-	numI = 0;
-
-	// Generate the He clusters
-	for (int i = 1; i <= maxHe; ++i) {
-		// Set the composition
-		numHe = i;
-		// Create the cluster
-		auto nextCluster = createPSICluster(numHe, numD, numT, numV, numI,
-				*network);
-
-		// Set the other attributes
-		if (i <= heFormationEnergies.size())
-			nextCluster->setFormationEnergy(heFormationEnergies[i - 1]);
-		else
-			nextCluster->setFormationEnergy(
-					std::numeric_limits<double>::infinity());
-		if (i <= heDiffusion.size()) {
-			nextCluster->setDiffusionFactor(heDiffusion[i - 1]);
-			nextCluster->setMigrationEnergy(heMigration[i - 1]);
-		} else {
-			nextCluster->setDiffusionFactor(0.0);
-			nextCluster->setMigrationEnergy(
-					std::numeric_limits<double>::infinity());
->>>>>>> d721e979
-		}
-
 		// Save it in the network
 		pushPSICluster(network, reactants, nextCluster);
 	}
@@ -887,50 +374,6 @@
 		// Set the composition
 		numD = i;
 		// Create the cluster
-<<<<<<< HEAD
-		superCluster = std::make_shared<PSISuperCluster>(heSize, vSize, count,
-				count, 1, radius, energy, handlerRegistry);
-		// Set the HeV vector
-		superCluster->setHeVVector(tempVector);
-		// Add this cluster to the network and clusters
-		network->addSuper(superCluster);
-		// Keep the information of the group
-		superGroupMap[std::make_pair(-1, k)] = superCluster.get();
-
-//		std::cout << "super: " << superCluster->getName() << " " << count << " 1"
-//				<< std::endl;
-
-		// Reinitialize everything
-		heSize = 0.0, vSize = 0.0, radius = 0.0, energy = 0.0;
-		count = 0;
-		tempVector.clear();
-	}
-
-	// Get the number of groups in the helium and vacancy directions
-	int nVGroup = (network->getAll(vType).size() - vMin) / vSectionWidth + 1;
-	int nHeGroup = previousBiggestHe / heSectionWidth + 1;
-
-	// Loop on the vacancy groups
-	for (int k = 0; k < nVGroup; k++) {
-		// Loop on the helium groups
-		for (int j = 0; j < nHeGroup; j++) {
-			// To check if the group is full
-			int heLow = previousBiggestHe, heHigh = -1, vLow = network->getAll(
-					vType).size(), vHigh = -1;
-
-			// Loop within the group
-			for (int n = vIndex; n < vIndex + vWidth; n++) {
-				for (int m = heIndex; m < heIndex + heWidth; m++) {
-					// Get the corresponding cluster
-					std::vector<int> compositionVector = { m, n, 0 };
-					// Get the product of the same type as the second reactant
-					cluster = (PSICluster *) network->getCompound(heVType,
-							compositionVector);
-
-					// Verify if the cluster exists
-					if (!cluster)
-						continue;
-=======
 		auto nextCluster = createPSICluster(numHe, numD, numT, numV, numI,
 				*network);
 
@@ -960,7 +403,6 @@
 		// Create the cluster
 		auto nextCluster = createPSICluster(numHe, numD, numT, numV, numI,
 				*network);
->>>>>>> d721e979
 
 		// Set the other attributes
 		nextCluster->setFormationEnergy(
@@ -981,23 +423,6 @@
 	// Reset the T composition
 	numT = 0;
 
-<<<<<<< HEAD
-			// Average all values
-			heSize = heSize / (double) count;
-			vSize = vSize / (double) count;
-			radius = radius / (double) count;
-			energy = energy / (double) count;
-			// Create the super cluster
-			if (count == heWidth * vWidth) {
-				// Everything is fine, the cluster is full
-				superCluster = std::make_shared<PSISuperCluster>(heSize, vSize,
-						count, heWidth, vWidth, radius, energy,
-						handlerRegistry);
-
-//				std::cout << "normal: " << superCluster->getName() << " "
-//						<< heWidth << " " << vWidth
-//						<< std::endl;
-=======
 	// Check if the phase-cut method need to be applied
 	if (usePhaseCut) {
 		// Loop over vacancies in the outer loop.
@@ -1013,7 +438,6 @@
 			if (i <= 1) {
 				nextCluster->setDiffusionFactor(vOneDiffusion);
 				nextCluster->setMigrationEnergy(vOneMigration);
->>>>>>> d721e979
 			} else {
 				nextCluster->setDiffusionFactor(0.0);
 				nextCluster->setMigrationEnergy(
