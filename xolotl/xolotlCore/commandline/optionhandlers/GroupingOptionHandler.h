#ifndef GROUPINGOPTIONHANDLER_H
#define GROUPINGOPTIONHANDLER_H

// Includes
#include "OptionHandler.h"

namespace xolotlCore {

/**
 * GroupingOptionHandler handles the grouping scheme options.
 */
class GroupingOptionHandler: public OptionHandler {
public:

	/**
	 * The default constructor
	 */
	GroupingOptionHandler() :
			OptionHandler("grouping",
					"grouping <min> <width> <width>    "
<<<<<<< HEAD
							"This option allows the use a grouping scheme starting at the cluster "
							"with 'min' size and with the given width.  \n") {
=======
					"This option allows the use a grouping scheme starting at the cluster "
					"with 'min' size "
					"\n	                            and with the given width.  \n") {
>>>>>>> 0bef7f88
	}

	/**
	 * The destructor
	 */
	~GroupingOptionHandler() {
	}

	/**
	 * This method will set the IOptions materialFlag and materialName
	 * to the value given as the argument.
	 *
	 * @param opt The pointer to the option that will be modified.
	 * @param arg The options for the grouping scheme.
	 */
	bool handler(IOptions *opt, const std::string& arg) {
		// Build an input stream from the argument
		xolotlCore::TokenizedLineReader<std::string> reader;
		auto argSS = std::make_shared<std::istringstream>(arg);
		reader.setInputStream(argSS);
		// Break the string into tokens.
		auto tokens = reader.loadLine();

		// Set grouping minimum size
		opt->setGroupingMin(strtol(tokens[0].c_str(), NULL, 10));
		// Set the grouping width in the first direction
		opt->setGroupingWidthA(strtol(tokens[1].c_str(), NULL, 10));
		// Set the grouping width in the second direction
		if (tokens.size() > 2)
			opt->setGroupingWidthB(strtol(tokens[2].c_str(), NULL, 10));
		else
			opt->setGroupingWidthB(0);

		return true;
	}

};
//end class GroupingOptionHandler

} /* namespace xolotlCore */

#endif<|MERGE_RESOLUTION|>--- conflicted
+++ resolved
@@ -18,14 +18,9 @@
 	GroupingOptionHandler() :
 			OptionHandler("grouping",
 					"grouping <min> <width> <width>    "
-<<<<<<< HEAD
 							"This option allows the use a grouping scheme starting at the cluster "
-							"with 'min' size and with the given width.  \n") {
-=======
-					"This option allows the use a grouping scheme starting at the cluster "
-					"with 'min' size "
-					"\n	                            and with the given width.  \n") {
->>>>>>> 0bef7f88
+							"with 'min' size "
+							"\n	                            and with the given width.  \n") {
 	}
 
 	/**
