--- conflicted
+++ resolved
@@ -804,7 +804,6 @@
 	}
 
 	/**
-<<<<<<< HEAD
 	 * Obtain the value of the minimum size at which the bursting is happening.
 	 * \see IOptions.h
 	 */
@@ -813,19 +812,7 @@
 	}
 
 	/**
-	 * Set the value of the minimum size at which the bursting is happening.
-	 * \see IOptions.h
-	 */
-	void setBurstingSize(int size) override {
-		burstingMinSize = size;
-	}
-
-	/**
-	 * Set the seed that should be used for initializing the random
-	 * number generator.
-=======
 	 * Obtain the value of the proportion the flux pulse (on).
->>>>>>> a7ba0fdf
 	 * \see IOptions.h
 	 */
 	virtual double getPulseProportion() const override {
