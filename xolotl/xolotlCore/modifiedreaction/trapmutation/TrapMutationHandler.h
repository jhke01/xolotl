--- conflicted
+++ resolved
@@ -108,11 +108,7 @@
 	 *
 	 * \see ITrapMutationHandler.h
 	 */
-<<<<<<< HEAD
-	void initialize(IReactionNetwork *network, std::vector<double> grid,
-=======
 	void initialize(const IReactionNetwork& network, std::vector<double> grid,
->>>>>>> d721e979
 			int ny = 0, double hy = 0.0, int nz = 0, double hz = 0.0);
 
 	/**
@@ -134,11 +130,7 @@
 	 * \see ITrapMutationHandler.h
 	 */
 	void initializeIndex2D(std::vector<int> surfacePos,
-<<<<<<< HEAD
-			IReactionNetwork *network,
-=======
 			const IReactionNetwork& network,
->>>>>>> d721e979
 			std::vector<IAdvectionHandler *> advectionHandlers,
 			std::vector<double> grid, int ny, double hy);
 
@@ -189,14 +181,9 @@
 	 *
 	 * \see ITrapMutationHandler.h
 	 */
-<<<<<<< HEAD
-	void computeTrapMutation(IReactionNetwork *network, double *concOffset,
-			double *updatedConcOffset, int xi, int yj = 0, int zk = 0);
-=======
 	void computeTrapMutation(const IReactionNetwork& network,
 			double *concOffset, double *updatedConcOffset, int xi, int xs,
 			int yj = 0, int zk = 0);
->>>>>>> d721e979
 
 	/**
 	 * Compute the partials due to the modified trap-mutation for all the
@@ -211,10 +198,6 @@
 	 *
 	 * \see ITrapMutationHandler.h
 	 */
-<<<<<<< HEAD
-	int computePartialsForTrapMutation(IReactionNetwork *network, double *val,
-			int *indices, int xi, int yj = 0, int zk = 0);
-=======
 	int computePartialsForTrapMutation(const IReactionNetwork& network,
 			double *val, int *indices, int xi, int xs, int yj = 0, int zk = 0);
 
@@ -226,7 +209,6 @@
 	virtual int getNumberOfMutating() const {
 		return sizeVec.size();
 	}
->>>>>>> d721e979
 
 };
 //end class TrapMutationHandler
