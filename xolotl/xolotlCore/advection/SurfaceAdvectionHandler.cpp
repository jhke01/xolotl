// Includes
#include "SurfaceAdvectionHandler.h"

namespace xolotlCore {

void SurfaceAdvectionHandler::initializeAdvectionGrid(
		std::vector<IAdvectionHandler *> advectionHandlers,
		std::vector<double> grid, int nx, int xs, int ny, double hy, int ys,
		int nz, double hz, int zs) {

	// Get the number of advecting clusters
	int nAdvec = advectingClusters.size();

	// Initialize the diffusion grid with true everywhere
	advectionGrid.clear();
	// Initialize it to True
	for (int k = 0; k < nz + 2; k++) {
		std::vector<std::vector<std::vector<bool> > > tempGridTer;
		for (int j = 0; j < ny + 2; j++) {
			std::vector<std::vector<bool> > tempGridBis;
			for (int i = 0; i < nx + 2; i++) {
				tempGridBis.emplace_back(nAdvec, true);
			}
			tempGridTer.push_back(tempGridBis);
		}
		advectionGrid.push_back(tempGridTer);
	}

	// Initialize the grid position
	NDPoint<3> gridPosition { 0.0, 0.0, 0.0 };

	// Consider each advection handler.
	for (auto const& currAdvecHandler : advectionHandlers) {

		// Get the list of advecting clusters
		auto const& otherAdvecClusters =
				currAdvecHandler->getAdvectingClusters();

		// Loop on the spatial grid
		for (int k = -1; k < nz + 1; k++) {
			// Set the grid position
			gridPosition[2] = hz * (double) k;
			for (int j = -1; j < ny + 1; j++) {
				// Set the grid position
				gridPosition[1] = hy * (double) j;
				for (int i = 0; i < nx + 2; i++) {
					// Set the grid position
					if (i + xs == nx - 1)
						gridPosition[0] = grid[i + xs]
								+ (grid[i + xs] - grid[i + xs - 1]) / 2.0;
					else
						gridPosition[0] = (grid[i + xs] + grid[i + xs + 1])
								/ 2.0;

					// Check if we are on a sink
					if (currAdvecHandler->isPointOnSink(gridPosition)) {
						// We have to find the corresponding index in the diffusion
						// index vector
						for (int m = 0; m < otherAdvecClusters.size(); m++) {
							// Initialize n the index in the diffusion index vector
							// TODO can we do this with std::find or std::find_if?
							int n = 0;
							while (n < nAdvec) {
								if (&(advectingClusters[n])
										== &(otherAdvecClusters[m])) {
									break;
								}
								n++;
							}
							// Set this diffusion grid value to false
							advectionGrid[k + 1][j + 1][i + 1][n] = false;
						}
					}
				}
			}
		}
	}

	return;
}

void SurfaceAdvectionHandler::computeAdvection(const IReactionNetwork& network,
<<<<<<< HEAD
		const NDPoint<3>& pos, double **concVector, double *updatedConcOffset,
		double hxLeft, double hxRight, int ix, int xs, double hy, int iy,
		double hz, int iz) const {
=======
		const Point<3>& pos, double **concVector, double *updatedConcOffset,
		double hxLeft, double hxRight, int ix, double hy, int iy, double hz,
		int iz) const {

	// Get the number of advecting cluster
	int nAdvec = advectingClusters.size();

>>>>>>> 5eca44f2
	// Consider each advecting cluster
	// TODO Maintaining a separate index assumes that advectingClusters is
	// visited in same order as advectionGrid array for given point
	// and the sinkStrengthVector.
	// Currently true with C++11, but we'd like to be able to visit the
	// advecting clusters in any order (so that we can parallelize).
	// Maybe with a zip? or a std::transform?
	int advClusterIdx = 0;
	for (IReactant const& currReactant : advectingClusters) {
		// Get a specific one and its index
		auto const& cluster = static_cast<IReactant const&>(currReactant);
		int index = cluster.getId() - 1;

		// Get the initial concentrations
		double oldConc = concVector[0][index]
				* advectionGrid[iz + 1][iy + 1][ix + 1][advClusterIdx]; // middle
		double oldRightConc = concVector[2][index]
				* advectionGrid[iz + 1][iy + 1][ix + 2][advClusterIdx]; // right

		// Compute the concentration as explained in the description of the method
		double conc = (3.0 * sinkStrengthVector[advClusterIdx]
				* cluster.getDiffusionCoefficient(ix + 1))
				* ((oldRightConc / pow(pos[0] - location + hxRight, 4))
						- (oldConc / pow(pos[0] - location, 4)))
				/ (xolotlCore::kBoltzmann * cluster.getTemperature(ix + 1)
						* hxRight);

		conc +=
				(3.0 * sinkStrengthVector[advClusterIdx] * oldConc)
						* (cluster.getDiffusionCoefficient(ix + 2)
								/ cluster.getTemperature(ix + 2)
								- cluster.getDiffusionCoefficient(ix + 1)
										/ cluster.getTemperature(ix + 1))
						/ (xolotlCore::kBoltzmann * hxRight
								* pow(pos[0] - location, 4));

		// Update the concentration of the cluster
		updatedConcOffset[index] += conc;

		++advClusterIdx;
	}

	return;
}

void SurfaceAdvectionHandler::computePartialsForAdvection(
		const IReactionNetwork& network, double *val, int *indices,
<<<<<<< HEAD
		const NDPoint<3>& pos, double hxLeft, double hxRight, int ix, int xs,
		double hy, int iy, double hz, int iz) const {
=======
		const Point<3>& pos, double hxLeft, double hxRight, int ix, double hy,
		int iy, double hz, int iz) const {

	// Get the number of advecting cluster
	int nAdvec = advectingClusters.size();

>>>>>>> 5eca44f2
	// Consider each advecting cluster.
	// TODO Maintaining a separate index assumes that advectingClusters is
	// visited in same order as advectionGrid array for given point
	// and the sinkStrengthVector.
	// Currently true with C++11, but we'd like to be able to visit the
	// advecting clusters in any order (so that we can parallelize).
	// Maybe with a zip? or a std::transform?
	int advClusterIdx = 0;
	for (IReactant const& currReactant : advectingClusters) {
		// Get a specific one and its index
		auto const& cluster = static_cast<IReactant const&>(currReactant);
		int index = cluster.getId() - 1;
		// Get the diffusion coefficient of the cluster
		double diffCoeff = cluster.getDiffusionCoefficient(ix + 1);
		// Get the sink strength value
		double sinkStrength = sinkStrengthVector[advClusterIdx];

		// Set the cluster index that will be used by PetscSolver
		// to compute the row and column indices for the Jacobian
		indices[advClusterIdx] = index;

		// Compute the partial derivatives for advection of this cluster as
		// explained in the description of this method
		val[advClusterIdx * 2] = -(3.0 * sinkStrength * diffCoeff)
				/ (xolotlCore::kBoltzmann * cluster.getTemperature(ix + 1)
						* hxRight * pow(pos[0] - location, 4))
				* advectionGrid[iz + 1][iy + 1][ix + 1][advClusterIdx]; // middle
		val[advClusterIdx * 2] += (3.0 * sinkStrength)
				* (cluster.getDiffusionCoefficient(ix + 2)
						/ cluster.getTemperature(ix + 2)
						- cluster.getDiffusionCoefficient(ix + 1)
								/ cluster.getTemperature(ix + 1))
				/ (xolotlCore::kBoltzmann * hxRight * pow(pos[0] - location, 4))
				* advectionGrid[iz + 1][iy + 1][ix + 1][advClusterIdx]; // middle
		val[(advClusterIdx * 2) + 1] = (3.0 * sinkStrength * diffCoeff)
				/ (xolotlCore::kBoltzmann * cluster.getTemperature(ix + 1)
						* hxRight * pow(pos[0] - location + hxRight, 4))
				* advectionGrid[iz + 1][iy + 1][ix + 2][advClusterIdx]; // right

		++advClusterIdx;
	}

	return;
}

}/* end namespace xolotlCore */<|MERGE_RESOLUTION|>--- conflicted
+++ resolved
@@ -80,19 +80,10 @@
 }
 
 void SurfaceAdvectionHandler::computeAdvection(const IReactionNetwork& network,
-<<<<<<< HEAD
 		const NDPoint<3>& pos, double **concVector, double *updatedConcOffset,
-		double hxLeft, double hxRight, int ix, int xs, double hy, int iy,
-		double hz, int iz) const {
-=======
-		const Point<3>& pos, double **concVector, double *updatedConcOffset,
 		double hxLeft, double hxRight, int ix, double hy, int iy, double hz,
 		int iz) const {
 
-	// Get the number of advecting cluster
-	int nAdvec = advectingClusters.size();
-
->>>>>>> 5eca44f2
 	// Consider each advecting cluster
 	// TODO Maintaining a separate index assumes that advectingClusters is
 	// visited in same order as advectionGrid array for given point
@@ -140,17 +131,8 @@
 
 void SurfaceAdvectionHandler::computePartialsForAdvection(
 		const IReactionNetwork& network, double *val, int *indices,
-<<<<<<< HEAD
-		const NDPoint<3>& pos, double hxLeft, double hxRight, int ix, int xs,
-		double hy, int iy, double hz, int iz) const {
-=======
-		const Point<3>& pos, double hxLeft, double hxRight, int ix, double hy,
+		const NDPoint<3>& pos, double hxLeft, double hxRight, int ix, double hy,
 		int iy, double hz, int iz) const {
-
-	// Get the number of advecting cluster
-	int nAdvec = advectingClusters.size();
-
->>>>>>> 5eca44f2
 	// Consider each advecting cluster.
 	// TODO Maintaining a separate index assumes that advectingClusters is
 	// visited in same order as advectionGrid array for given point
