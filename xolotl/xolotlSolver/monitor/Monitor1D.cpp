--- conflicted
+++ resolved
@@ -146,15 +146,6 @@
 	// Get the corners of the grid
 	ierr = DMDAGetCorners(da, &xs, NULL, NULL, &xm, NULL, NULL);
 	CHKERRQ(ierr);
-<<<<<<< HEAD
-	// Get the size of the total grid
-	ierr = DMDAGetInfo(da, PETSC_IGNORE, &Mx, PETSC_IGNORE, PETSC_IGNORE,
-	PETSC_IGNORE, PETSC_IGNORE, PETSC_IGNORE, PETSC_IGNORE,
-	PETSC_IGNORE, PETSC_IGNORE, PETSC_IGNORE, PETSC_IGNORE,
-	PETSC_IGNORE);
-	CHKERRQ(ierr);
-=======
->>>>>>> a381691d
 
 	// Get the solver handler
 	auto& solverHandler = PetscSolver::getSolverHandler();
@@ -659,15 +650,12 @@
 		std::cout << "Tritium content = " << totalTConcentration << std::endl;
 		std::cout << "Fluence = " << fluence << "\n" << std::endl;
 
-		int dof = network.getDOF();
-
 		// Uncomment to write the retention and the fluence in a file
 		std::ofstream outputFile;
 		outputFile.open("retentionOut.txt", ios::app);
-		outputFile << time << " " << totalHeConcentration << " "
+		outputFile << fluence << " " << totalHeConcentration << " "
 				<< totalDConcentration << " " << totalTConcentration << " "
-				<< nHelium1D << " " << nDeuterium1D << " " << nTritium1D
-				<< " " << solutionArray[1][dof-1] << std::endl;
+				<< nHelium1D << " " << nDeuterium1D << " " << nTritium1D << std::endl;
 		outputFile.close();
 	}
 
@@ -748,27 +736,13 @@
 		for (unsigned int i = 0; i < indices1D.size(); i++) {
 			// Add the current concentration times the number of xenon in the cluster
 			// (from the weight vector)
-<<<<<<< HEAD
-			xeConcentration += gridPointSolution[indices1D[i]] * weights1D[i]
-					* (grid[xi + 1] - grid[xi]);
-			bubbleConcentration += gridPointSolution[indices1D[i]]
-					* (grid[xi + 1] - grid[xi]);
-			radii += gridPointSolution[indices1D[i]] * radii1D[i]
-					* (grid[xi + 1] - grid[xi]);
-			if (weights1D[i] >= minSizes[0]) {
-				partialBubbleConcentration += gridPointSolution[indices1D[i]]
-						* (grid[xi + 1] - grid[xi]);
-				partialRadii += gridPointSolution[indices1D[i]] * radii1D[i]
-						* (grid[xi + 1] - grid[xi]);
-=======
 			double conc = gridPointSolution[indices1D[i]];
 			xeConcentration += conc * weights1D[i] * (grid[xi + 1] - grid[xi]);
 			bubbleConcentration += conc * (grid[xi + 1] - grid[xi]);
 			radii += conc * radii1D[i] * (grid[xi + 1] - grid[xi]);
-			if (weights1D[i] >= minSize && conc > 1.0e-16) {
+			if (weights1D[i] >= minSizes[0] && conc > 1.0e-16) {
 				partialBubbleConcentration += conc * (grid[xi + 1] - grid[xi]);
 				partialRadii += conc * radii1D[i] * (grid[xi + 1] - grid[xi]);
->>>>>>> a381691d
 			}
 		}
 
@@ -782,19 +756,9 @@
 			bubbleConcentration += conc * (grid[xi + 1] - grid[xi]);
 			radii += conc * cluster.getReactionRadius()
 					* (grid[xi + 1] - grid[xi]);
-<<<<<<< HEAD
-			radii += cluster.getTotalConcentration()
-					* cluster.getReactionRadius() * (grid[xi + 1] - grid[xi]);
-			if (cluster.getSize() >= minSizes[0]) {
-				partialBubbleConcentration += cluster.getTotalConcentration()
-						* (grid[xi + 1] - grid[xi]);
-				partialRadii += cluster.getTotalConcentration()
-						* cluster.getReactionRadius()
-=======
-			if (cluster.getSize() >= minSize && conc > 1.0e-16) {
+			if (cluster.getSize() >= minSizes[0] && conc > 1.0e-16) {
 				partialBubbleConcentration += conc * (grid[xi + 1] - grid[xi]);
 				partialRadii += conc * cluster.getReactionRadius()
->>>>>>> a381691d
 						* (grid[xi + 1] - grid[xi]);
 			}
 		}
@@ -821,7 +785,7 @@
 		// Make sure the average partial radius makes sense
 		double averagePartialRadius = totalConcData[4] / totalConcData[3];
 		double minRadius = pow(
-				(3.0 * (double) minSize)
+				(3.0 * (double) minSizes[0])
 						/ (4.0 * xolotlCore::pi * network.getDensity()),
 				(1.0 / 3.0));
 		if (partialBubbleConcentration < 1.e-16
