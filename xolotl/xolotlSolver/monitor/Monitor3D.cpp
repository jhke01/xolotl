--- conflicted
+++ resolved
@@ -444,27 +444,15 @@
 					double conc = gridPointSolution[indices3D[i]];
 					xeConcentration += conc * weights3D[i]
 							* (grid[xi + 1] - grid[xi]) * hy * hz;
-<<<<<<< HEAD
-					radii += gridPointSolution[indices3D[i]] * radii3D[i]
-							* (grid[xi + 1] - grid[xi]) * hy * hz;
-					if (weights3D[i] >= minSizes[0]) {
-						partialBubbleConcentration +=
-								gridPointSolution[indices3D[i]]
-										* (grid[xi + 1] - grid[xi]) * hy * hz;
-						partialRadii += gridPointSolution[indices3D[i]]
-								* radii3D[i] * (grid[xi + 1] - grid[xi]) * hy
-								* hz;
-=======
 					bubbleConcentration += conc * (grid[xi + 1] - grid[xi]) * hy
 							* hz;
 					radii += conc * radii3D[i] * (grid[xi + 1] - grid[xi]) * hy
 							* hz;
-					if (weights3D[i] >= minSize && conc > 1.0e-16) {
+					if (weights3D[i] >= minSizes[0] && conc > 1.0e-16) {
 						partialBubbleConcentration += conc
 								* (grid[xi + 1] - grid[xi]) * hy * hz;
 						partialRadii += conc * radii3D[i]
 								* (grid[xi + 1] - grid[xi]) * hy * hz;
->>>>>>> a381691d
 					}
 				}
 
@@ -480,19 +468,10 @@
 							* hz;
 					radii += conc * cluster.getReactionRadius()
 							* (grid[xi + 1] - grid[xi]) * hy * hz;
-<<<<<<< HEAD
-					if (cluster.getSize() >= minSizes[0]) {
-						partialBubbleConcentration +=
-								cluster.getTotalConcentration()
-										* (grid[xi + 1] - grid[xi]) * hy * hz;
-						partialRadii += cluster.getTotalConcentration()
-								* cluster.getReactionRadius()
-=======
-					if (cluster.getSize() >= minSize && conc > 1.0e-16) {
+					if (cluster.getSize() >= minSizes[0] && conc > 1.0e-16) {
 						partialBubbleConcentration += conc
 								* (grid[xi + 1] - grid[xi]) * hy * hz;
 						partialRadii += conc * cluster.getReactionRadius()
->>>>>>> a381691d
 								* (grid[xi + 1] - grid[xi]) * hy * hz;
 					}
 				}
@@ -526,7 +505,7 @@
 		// Make sure the average partial radius makes sense
 		double averagePartialRadius = totalConcData[4] / totalConcData[3];
 		double minRadius = pow(
-				(3.0 * (double) minSize)
+				(3.0 * (double) minSizes[0])
 						/ (4.0 * xolotlCore::pi * network.getDensity()),
 				(1.0 / 3.0));
 		if (partialBubbleConcentration < 1.e-16
