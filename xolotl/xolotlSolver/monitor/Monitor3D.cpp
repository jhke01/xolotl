// Includes
#include "PetscSolver.h"
#include <xolotlPerf.h>
#include <VizHandlerRegistryFactory.h>
#include <PlotType.h>
#include <CvsXDataProvider.h>
#include <CvsXYDataProvider.h>
#include <LabelProvider.h>
#include <Constants.h>
#include <petscts.h>
#include <petscsys.h>
#include <sstream>
#include <fstream>
#include <iostream>
#include <iomanip>
#include <vector>
#include <memory>
#include <PSISuperCluster.h>
#include <NESuperCluster.h>
#include <MathUtils.h>
#include <MPIUtils.h>
#include "RandomNumberGenerator.h"
#include "xolotlCore/io/XFile.h"
#include "xolotlSolver/monitor/Monitor.h"

namespace xolotlSolver {

// Declaration of the functions defined in Monitor.cpp
extern PetscErrorCode checkTimeStep(TS ts);
extern PetscErrorCode monitorTime(TS ts, PetscInt timestep, PetscReal time,
		Vec solution, void *ictx);
extern PetscErrorCode computeFluence(TS ts, PetscInt timestep, PetscReal time,
		Vec solution, void *ictx);
extern PetscErrorCode monitorPerf(TS ts, PetscInt timestep, PetscReal time,
		Vec solution, void *ictx);

// Declaration of the variables defined in Monitor.cpp
extern std::shared_ptr<xolotlViz::IPlot> perfPlot;
extern double timeStepThreshold;

//! How often HDF5 file is written
PetscReal hdf5Stride3D = 0.0;
//! Previous time for HDF5
PetscInt hdf5Previous3D = 0;
//! HDF5 output file name
std::string hdf5OutputName3D = "xolotlStop.h5";
//! The pointer to the 2D plot used in MonitorSurfaceXY3D.
std::shared_ptr<xolotlViz::IPlot> surfacePlotXY3D;
//! The pointer to the 2D plot used in MonitorSurfaceXZ3D.
std::shared_ptr<xolotlViz::IPlot> surfacePlotXZ3D;
//! The variable to store the interstitial flux at the previous time step.
std::vector<std::vector<double> > previousIFlux3D;
//! The variable to store the total number of interstitials going through the surface.
std::vector<std::vector<double> > nInterstitial3D;
//! The variable to store the sputtering yield at the surface.
double sputteringYield3D = 0.0;
// The vector of depths at which bursting happens
std::vector<std::tuple<int, int, int> > depthPositions3D;
// Declare the vector that will store the Id of the clusters
std::vector<int> indices3D;
// Declare the vector that will store the weight of the clusters
// (their He composition)
std::vector<int> weights3D;
// Declare the vector that will store the radii of bubbles
std::vector<double> radii3D;

#undef __FUNCT__
#define __FUNCT__ Actual__FUNCT__("xolotlSolver", "startStop3D")
/**
 * This is a monitoring method that will update an hdf5 file at each time step.
 */
PetscErrorCode startStop3D(TS ts, PetscInt timestep, PetscReal time,
		Vec solution, void *) {
	// Initial declarations
	PetscErrorCode ierr;
	const double ****solutionArray, *gridPointSolution;
	PetscInt xs, xm, Mx, ys, ym, My, zs, zm, Mz;

	PetscFunctionBeginUser;

	// Get the solver handler
	auto& solverHandler = PetscSolver::getSolverHandler();

	// Compute the dt
	double previousTime = solverHandler.getPreviousTime();
	double dt = time - previousTime;

	// Don't do anything if it is not on the stride
	if (((int) ((time + dt / 10.0) / hdf5Stride3D) <= hdf5Previous3D)
			&& timestep > 0)
		PetscFunctionReturn(0);

	// Update the previous time
	if ((int) ((time + dt / 10.0) / hdf5Stride3D) > hdf5Previous3D)
		hdf5Previous3D++;

	// Gets the process ID (important when it is running in parallel)
	auto xolotlComm = xolotlCore::MPIUtils::getMPIComm();
	int procId;
	MPI_Comm_rank(xolotlComm, &procId);

	// Get the da from ts
	DM da;
	ierr = TSGetDM(ts, &da);
	CHKERRQ(ierr);

	// Get the solutionArray
	ierr = DMDAVecGetArrayDOFRead(da, solution, &solutionArray);
	CHKERRQ(ierr);

	// Get the corners of the grid
	ierr = DMDAGetCorners(da, &xs, &ys, &zs, &xm, &ym, &zm);
	CHKERRQ(ierr);
	// Get the size of the total grid
	ierr = DMDAGetInfo(da, PETSC_IGNORE, &Mx, &My, &Mz, PETSC_IGNORE,
	PETSC_IGNORE, PETSC_IGNORE, PETSC_IGNORE, PETSC_IGNORE,
	PETSC_IGNORE, PETSC_IGNORE, PETSC_IGNORE, PETSC_IGNORE);
	CHKERRQ(ierr);

	// Get the network
	auto& network = solverHandler.getNetwork();

	// Network size
	const int dof = network.getDOF();

	// Create an array for the concentration
	double concArray[dof][2];

	// Get the vector of positions of the surface
	std::vector<std::vector<int> > surfaceIndices;
	for (PetscInt i = 0; i < My; i++) {
		// Create a temporary vector
		std::vector<int> temp;
		for (PetscInt j = 0; j < Mz; j++) {
			temp.push_back(solverHandler.getSurfacePosition(i, j));
		}
		// Add the temporary vector to the vector of surface indices
		surfaceIndices.push_back(temp);
	}

	// Open the existing HDF5 file.
	xolotlCore::XFile checkpointFile(hdf5OutputName3D, xolotlComm,
			xolotlCore::XFile::AccessMode::OpenReadWrite);

	// Get the current time step
	double currentTimeStep;
	ierr = TSGetTimeStep(ts, &currentTimeStep);
	CHKERRQ(ierr);

	// Add a concentration sub group
	auto concGroup = checkpointFile.getGroup<
			xolotlCore::XFile::ConcentrationGroup>();
	assert(concGroup);
	auto tsGroup = concGroup->addTimestepGroup(timestep, time, previousTime,
			currentTimeStep);

	if (solverHandler.moveSurface()) {
		// Write the surface positions in the concentration sub group
		tsGroup->writeSurface3D(surfaceIndices, nInterstitial3D,
				previousIFlux3D);
	}

	// Loop on the full grid
	for (PetscInt k = 0; k < Mz; k++) {
		for (PetscInt j = 0; j < My; j++) {
			for (PetscInt i = 0; i < Mx; i++) {
				// Wait for all the processes
				MPI_Barrier(xolotlComm);

				// Size of the concentration that will be stored
				int concSize = -1;
				// To save which proc has the information
				int concId = 0;
				// To know which process should write
				bool write = false;

				// If it is the locally owned part of the grid
				if (i >= xs && i < xs + xm && j >= ys && j < ys + ym && k >= zs
						&& k < zs + zm) {
					write = true;
					// Get the pointer to the beginning of the solution data for this grid point
					gridPointSolution = solutionArray[k][j][i];

					// Loop on the concentrations
					for (int l = 0; l < dof; l++) {
						if (std::fabs(gridPointSolution[l]) > 1.0e-16) {
							// Increase concSize
							concSize++;
							// Fill the concArray
							concArray[concSize][0] = (double) l;
							concArray[concSize][1] = gridPointSolution[l];
						}
					}

					// Increase concSize one last time
					concSize++;

					// Save the procId
					concId = procId;
				}

				// Get which processor will send the information
				int concProc = 0;
				MPI_Allreduce(&concId, &concProc, 1, MPI_INT, MPI_SUM,
						xolotlComm);

				// Broadcast the size
				MPI_Bcast(&concSize, 1, MPI_INT, concProc, xolotlComm);

				// Skip the grid point if the size is 0
				if (concSize == 0)
					continue;

				// All processes create the dataset and fill it
				tsGroup->writeConcentrationDataset(concSize, concArray, write,
						i, j, k);
			}
		}
	}

	// Restore the solutionArray
	ierr = DMDAVecRestoreArrayDOFRead(da, solution, &solutionArray);
	CHKERRQ(ierr);

	PetscFunctionReturn(0);
}

#undef __FUNCT__
#define __FUNCT__ Actual__FUNCT__("xolotlSolver", "computeHeliumRetention3D")
/**
 * This is a monitoring method that will compute the helium retention.
 */
PetscErrorCode computeHeliumRetention3D(TS ts, PetscInt, PetscReal time,
		Vec solution, void *) {
	// Initial declarations
	PetscErrorCode ierr;
	PetscInt xs, xm, ys, ym, zs, zm, Mx, My, Mz;

	PetscFunctionBeginUser;

	// Get the solver handler
	auto& solverHandler = PetscSolver::getSolverHandler();

	// Get the flux handler that will be used to compute fluxes.
	auto fluxHandler = solverHandler.getFluxHandler();

	// Get the da from ts
	DM da;
	ierr = TSGetDM(ts, &da);
	CHKERRQ(ierr);

	// Get the corners of the grid
	ierr = DMDAGetCorners(da, &xs, &ys, &zs, &xm, &ym, &zm);
	CHKERRQ(ierr);
	// Get the size of the total grid
	ierr = DMDAGetInfo(da, PETSC_IGNORE, &Mx, &My, &Mz, PETSC_IGNORE,
	PETSC_IGNORE, PETSC_IGNORE, PETSC_IGNORE, PETSC_IGNORE,
	PETSC_IGNORE, PETSC_IGNORE, PETSC_IGNORE, PETSC_IGNORE);
	CHKERRQ(ierr);

	// Get the physical grid in the x direction
	auto grid = solverHandler.getXGrid();

	// Get the network
	auto& network = solverHandler.getNetwork();

	// Setup step size variables
	double hy = solverHandler.getStepSizeY();
	double hz = solverHandler.getStepSizeZ();

	// Get the array of concentration
	double ****solutionArray, *gridPointSolution;
	ierr = DMDAVecGetArrayDOFRead(da, solution, &solutionArray);
	CHKERRQ(ierr);

	// Store the concentration over the grid
	double heConcentration = 0.0, dConcentration = 0.0, tConcentration = 0.0;

	// Loop on the grid
	for (PetscInt zk = zs; zk < zs + zm; zk++) {
		for (PetscInt yj = ys; yj < ys + ym; yj++) {

			// Get the surface position
			int surfacePos = solverHandler.getSurfacePosition(yj, zk);

			for (PetscInt xi = xs; xi < xs + xm; xi++) {

				// Boundary conditions
				if (xi < surfacePos || xi == Mx - 1)
					continue;

				// Get the pointer to the beginning of the solution data for
				// this grid point
				gridPointSolution = solutionArray[zk][yj][xi];

				// Update the concentration in the network
				network.updateConcentrationsFromArray(gridPointSolution);

				// Get the total helium concentration at this grid point
				heConcentration += network.getTotalAtomConcentration(0)
						* (grid[xi + 1] - grid[xi]) * hy * hz;
				dConcentration += network.getTotalAtomConcentration(1)
						* (grid[xi + 1] - grid[xi]) * hy * hz;
				tConcentration += network.getTotalAtomConcentration(2)
						* (grid[xi + 1] - grid[xi]) * hy * hz;
			}
		}
	}

	// Get the current process ID
	auto xolotlComm = xolotlCore::MPIUtils::getMPIComm();
	int procId;
	MPI_Comm_rank(xolotlComm, &procId);

<<<<<<< HEAD
	// Sum all the concentrations through MPI reduce
	double totalHeConcentration = 0.0;
	MPI_Reduce(&heConcentration, &totalHeConcentration, 1, MPI_DOUBLE, MPI_SUM,
			0, xolotlComm);
	double totalDConcentration = 0.0;
	MPI_Reduce(&dConcentration, &totalDConcentration, 1, MPI_DOUBLE, MPI_SUM, 0,
			xolotlComm);
	double totalTConcentration = 0.0;
	MPI_Reduce(&tConcentration, &totalTConcentration, 1, MPI_DOUBLE, MPI_SUM, 0,
			xolotlComm);
=======
	// Determine total concentrations for He, D, T.
	std::array<double, 3> myConcData { heConcentration, dConcentration,
			tConcentration };
	std::array<double, 3> totalConcData;

	MPI_Reduce(myConcData.data(), totalConcData.data(), myConcData.size(),
	MPI_DOUBLE,
	MPI_SUM, 0, PETSC_COMM_WORLD);

	// Extract total He, D, T concentrations.  Values are valid only on rank 0.
	double totalHeConcentration = totalConcData[0];
	double totalDConcentration = totalConcData[1];
	double totalTConcentration = totalConcData[2];
>>>>>>> 9d4adf20

	// Master process
	if (procId == 0) {

		// Get the total size of the grid rescale the concentrations
		PetscInt Mx, My, Mz;
		ierr = DMDAGetInfo(da, PETSC_IGNORE, &Mx, &My, &Mz, PETSC_IGNORE,
		PETSC_IGNORE, PETSC_IGNORE, PETSC_IGNORE, PETSC_IGNORE,
		PETSC_IGNORE, PETSC_IGNORE, PETSC_IGNORE, PETSC_IGNORE);
		CHKERRQ(ierr);

		// Compute the total surface irradiated by the helium flux
		double surface = (double) (My * Mz) * hy * hz;

		// Rescale the concentration
		totalHeConcentration = totalHeConcentration / surface;
		totalDConcentration = totalDConcentration / surface;
		totalTConcentration = totalTConcentration / surface;

		// Get the fluence
		double fluence = fluxHandler->getFluence();

		// Print the result
		std::cout << "\nTime: " << time << std::endl;
		std::cout << "Helium content = " << totalHeConcentration << std::endl;
		std::cout << "Deuterium content = " << totalDConcentration << std::endl;
		std::cout << "Tritium content = " << totalTConcentration << std::endl;
		std::cout << "Fluence = " << fluence << "\n" << std::endl;

		// Uncomment to write the retention and the fluence in a file
		std::ofstream outputFile;
		outputFile.open("retentionOut.txt", ios::app);
		outputFile << fluence << " " << totalHeConcentration << " "
				<< totalDConcentration << " " << totalTConcentration
				<< std::endl;
		outputFile.close();
	}

	// Restore the solutionArray
	ierr = DMDAVecRestoreArrayDOFRead(da, solution, &solutionArray);
	CHKERRQ(ierr);

	PetscFunctionReturn(0);
}

#undef __FUNCT__
#define __FUNCT__ Actual__FUNCT__("xolotlSolver", "computeXenonRetention3D")
/**
 * This is a monitoring method that will compute the xenon retention
 */
PetscErrorCode computeXenonRetention3D(TS ts, PetscInt timestep, PetscReal time,
		Vec solution, void *) {

	// Initial declarations
	PetscErrorCode ierr;
	PetscInt xs, xm, ys, ym, zs, zm;

	PetscFunctionBeginUser;

	// Get the solver handler
	auto& solverHandler = PetscSolver::getSolverHandler();

	// Get the flux handler that will be used to get the fluence
	auto fluxHandler = solverHandler.getFluxHandler();

	// Get the da from ts
	DM da;
	ierr = TSGetDM(ts, &da);
	CHKERRQ(ierr);

	// Get the corners of the grid
	ierr = DMDAGetCorners(da, &xs, &ys, &zs, &xm, &ym, &zm);
	CHKERRQ(ierr);

	// Get the total size of the grid
	PetscInt Mx, My, Mz;
	ierr = DMDAGetInfo(da, PETSC_IGNORE, &Mx, &My, &Mz, PETSC_IGNORE,
	PETSC_IGNORE, PETSC_IGNORE, PETSC_IGNORE, PETSC_IGNORE,
	PETSC_IGNORE, PETSC_IGNORE, PETSC_IGNORE, PETSC_IGNORE);
	CHKERRQ(ierr);

	// Get the physical grid
	auto grid = solverHandler.getXGrid();

	// Setup step size variables
	double hy = solverHandler.getStepSizeY();
	double hz = solverHandler.getStepSizeZ();

	// Get the network
	auto& network = solverHandler.getNetwork();

	// Get the complete data array, including ghost cells
	Vec localSolution;
	ierr = DMGetLocalVector(da, &localSolution);
	CHKERRQ(ierr);
	ierr = DMGlobalToLocalBegin(da, solution, INSERT_VALUES, localSolution);
	CHKERRQ(ierr);
	ierr = DMGlobalToLocalEnd(da, solution, INSERT_VALUES, localSolution);
	CHKERRQ(ierr);
	// Get the array of concentration
	PetscReal ****solutionArray, *gridPointSolution;
	ierr = DMDAVecGetArrayDOFRead(da, localSolution, &solutionArray);
	CHKERRQ(ierr);

	// Store the concentration and other values over the grid
	double xeConcentration = 0.0, bubbleConcentration = 0.0, radii = 0.0,
			partialBubbleConcentration = 0.0, partialRadii = 0.0;

	// Get the minimum size for the radius
	int minSize = solverHandler.getMinSize();
	double sphereFactor = 4.0 * xolotlCore::pi / 3.0;

	// Loop on the grid
	for (PetscInt zk = zs; zk < zs + zm; zk++) {
		for (PetscInt yj = ys; yj < ys + ym; yj++) {
			for (PetscInt xi = xs; xi < xs + xm; xi++) {

				// Get the pointer to the beginning of the solution data for this grid point
				gridPointSolution = solutionArray[zk][yj][xi];

				// Update the concentration in the network
				network.updateConcentrationsFromArray(gridPointSolution);

				// Initialize the volume fraction
				double volumeFrac = 0.0;

				// Loop on all the indices
				for (unsigned int i = 0; i < indices3D.size(); i++) {
					// Add the current concentration times the number of xenon in the cluster
					// (from the weight vector)
					xeConcentration += gridPointSolution[indices3D[i]]
							* weights3D[i] * (grid[xi + 1] - grid[xi]) * hy
							* hz;
					bubbleConcentration += gridPointSolution[indices3D[i]]
							* (grid[xi + 1] - grid[xi]) * hy * hz;
					radii += gridPointSolution[indices3D[i]] * radii3D[i]
							* (grid[xi + 1] - grid[xi]) * hy * hz;
					if (weights3D[i] >= minSize) {
						partialBubbleConcentration +=
								gridPointSolution[indices3D[i]]
										* (grid[xi + 1] - grid[xi]) * hy * hz;
						partialRadii += gridPointSolution[indices3D[i]]
								* radii3D[i] * (grid[xi + 1] - grid[xi]) * hy
								* hz;
						// Update the volume fraction
						volumeFrac += gridPointSolution[indices3D[i]]
								* sphereFactor * pow(radii3D[i], 3.0);
					}
					// Set the monomer concentration
					if (weights3D[i] == 1)
						solverHandler.setMonomerConc(
								gridPointSolution[indices3D[i]], xi - xs,
								yj - ys, zk - zs);
				}

				// Loop on all the super clusters
				for (auto const& superMapItem : network.getAll(
						ReactantType::NESuper)) {
					auto const& cluster =
							static_cast<NESuperCluster&>(*(superMapItem.second));
					xeConcentration += cluster.getTotalXenonConcentration()
							* (grid[xi + 1] - grid[xi]) * hy * hz;
					bubbleConcentration += cluster.getTotalConcentration()
							* (grid[xi + 1] - grid[xi]) * hy * hz;
					radii += cluster.getTotalConcentration()
							* cluster.getReactionRadius()
							* (grid[xi + 1] - grid[xi]) * hy * hz;
					if (cluster.getSize() >= minSize) {
						partialBubbleConcentration +=
								cluster.getTotalConcentration()
										* (grid[xi + 1] - grid[xi]) * hy * hz;
						partialRadii += cluster.getTotalConcentration()
								* cluster.getReactionRadius()
								* (grid[xi + 1] - grid[xi]) * hy * hz;
						// Update the volume fraction
						volumeFrac += cluster.getTotalConcentration()
								* sphereFactor
								* pow(cluster.getReactionRadius(), 3.0);
					}
				}

				// Set the volume fraction
				solverHandler.setVolumeFraction(volumeFrac, xi - xs, yj - ys,
						zk - zs);
			}
		}
	}

	// Get the current process ID
	auto xolotlComm = xolotlCore::MPIUtils::getMPIComm();
	int procId;
	MPI_Comm_rank(xolotlComm, &procId);

	// Sum all the concentrations through MPI reduce
<<<<<<< HEAD
	double totalXeConcentration = 0.0;
	MPI_Reduce(&xeConcentration, &totalXeConcentration, 1, MPI_DOUBLE, MPI_SUM,
			0, xolotlComm);
	double totalBubbleConcentration = 0.0;
	MPI_Reduce(&bubbleConcentration, &totalBubbleConcentration, 1, MPI_DOUBLE,
	MPI_SUM, 0, xolotlComm);
	double totalRadii = 0.0;
	MPI_Reduce(&radii, &totalRadii, 1, MPI_DOUBLE, MPI_SUM, 0, xolotlComm);

	// GB
	// Get the delta time from the previous timestep to this timestep
	double dt = time - solverHandler.getPreviousTime();
	// Sum and gather the previous flux
	double globalXeFlux = 0.0;
	// Get the vector from the solver handler
	auto gbVector = solverHandler.getGBVector();
	// Get the previous flux vector
	auto& localNE = solverHandler.getLocalNE();
	// Loop on the GB
	for (auto const& pair : gbVector) {
		// Middle
		int xi = std::get<0>(pair);
		int yj = std::get<1>(pair);
		int zk = std::get<2>(pair);
		// Check we are on the right proc
		if (xi >= xs && xi < xs + xm && yj >= ys && yj < ys + ym && zk >= zs
				&& zk < zs + zm) {
			double previousXeFlux = std::get<1>(
					localNE[xi - xs][yj - ys][zk - zs]);
			globalXeFlux += previousXeFlux * (grid[xi + 1] - grid[xi]) * hy
					* hz;
			// Set the amount in the vector we keep
			solverHandler.setLocalXeRate(previousXeFlux * dt, xi - xs, yj - ys,
					zk - zs);
		}
	}
	double totalXeFlux = 0.0;
	MPI_Reduce(&globalXeFlux, &totalXeFlux, 1, MPI_DOUBLE, MPI_SUM, 0,
			xolotlComm);
// Master process
	if (procId == 0) {
		// Get the previous value of Xe that went to the GB
		double nXenon = solverHandler.getNXeGB();
		// Compute the total number of Xe that went to the GB
		nXenon += totalXeFlux * dt;
		solverHandler.setNXeGB(nXenon);
	}

// Loop on the GB
	for (auto const& pair : gbVector) {
		// Local rate
		double localRate = 0.0;
		// Define left and right with reference to the middle point
		// Middle
		int xi = std::get<0>(pair);
		int yj = std::get<1>(pair);
		int zk = std::get<2>(pair);
		double hxLeft = grid[xi + 1] - grid[xi];
		double hxRight = grid[xi + 2] - grid[xi + 1];

		// Check we are on the right proc
		if (xi >= xs && xi < xs + xm && yj >= ys && yj < ys + ym && zk >= zs
				&& zk < zs + zm) {

			// X segment
			// Left
			xi = std::get<0>(pair) - 1;
			// Get the Xe_1 cluster
			auto const& cluster = *(network.get(Species::Xe, 1));
			// Get its id
			int id = cluster.getId() - 1;
			// Get its size and diffusion coefficient
			int size = cluster.getSize();
			// Compute the flux coming from the left
			localRate += (double) size * solutionArray[zk][yj][xi][id]
					* cluster.getDiffusionCoefficient(xi + 1 - xs) * 2.0
					/ ((hxLeft + hxRight) * hxLeft);

			// Right
			xi = std::get<0>(pair) + 1;
			// Compute the flux coming from the right
			localRate += (double) size * solutionArray[zk][yj][xi][id]
					* cluster.getDiffusionCoefficient(xi + 1 - xs) * 2.0
					/ ((hxLeft + hxRight) * hxRight);

			// Y segment
			// Bottom
			xi = std::get<0>(pair);
			yj = std::get<1>(pair) - 1;
			// Compute the flux coming from the bottom
			localRate += (double) size * solutionArray[zk][yj][xi][id]
					* cluster.getDiffusionCoefficient(xi + 1 - xs) / (hy * hy);

			// Top
			yj = std::get<1>(pair) + 1;
			// Compute the flux coming from the top
			localRate += (double) size * solutionArray[zk][yj][xi][id]
					* cluster.getDiffusionCoefficient(xi + 1 - xs) / (hy * hy);

			// Z segment
			// Back
			yj = std::get<1>(pair);
			zk = std::get<2>(pair) - 1;
			// Compute the flux coming from the back
			localRate += (double) size * solutionArray[zk][yj][xi][id]
					* cluster.getDiffusionCoefficient(xi + 1 - xs) / (hz * hz);

			// Front
			zk = std::get<2>(pair) + 1;
			// Compute the flux coming from the front
			localRate += (double) size * solutionArray[zk][yj][xi][id]
					* cluster.getDiffusionCoefficient(xi + 1 - xs) / (hz * hz);

			// Middle
			xi = std::get<0>(pair);
			yj = std::get<1>(pair);
			zk = std::get<2>(pair);
			solverHandler.setPreviousXeFlux(localRate, xi - xs, yj - ys,
					zk - zs);
		}
	}
=======
	std::array<double, 5> myConcData { xeConcentration, bubbleConcentration,
			radii, partialBubbleConcentration, partialRadii };
	std::array<double, 5> totalConcData;
	MPI_Reduce(myConcData.data(), totalConcData.data(), myConcData.size(),
	MPI_DOUBLE, MPI_SUM, 0, PETSC_COMM_WORLD);
>>>>>>> 9d4adf20

// Master process
	if (procId == 0) {
		// Compute the total surface irradiated
		double surface = (double) My * hy * (double) Mz * hz;
		// Get the fluence
		double fluence = fluxHandler->getFluence() * (grid[Mx - 1] - grid[1]);
		// Get the number of Xe that went to the GB
		double nXenon = solverHandler.getNXeGB();

		totalConcData[0] = totalConcData[0] / surface;

		// Print the result
		std::cout << "\nTime: " << time << std::endl;
<<<<<<< HEAD
		std::cout << "Xenon concentration = " << totalXeConcentration
				<< std::endl;
		std::cout << "Xenon GB = " << nXenon / surface << std::endl
=======
		std::cout << "Xenon concentration = " << totalConcData[0] << std::endl
>>>>>>> 9d4adf20
				<< std::endl;

		// Uncomment to write the retention and the fluence in a file
		std::ofstream outputFile;
		outputFile.open("retentionOut.txt", ios::app);
<<<<<<< HEAD
		outputFile << time << " " << totalXeConcentration << " " << fluence
				<< " " << totalRadii / totalBubbleConcentration << " "
				<< partialRadii / partialBubbleConcentration << " "
				<< nXenon / surface << std::endl;
=======
		outputFile << time << " " << totalConcData[0] << " "
				<< totalConcData[2] / totalConcData[1] << " "
				<< totalConcData[4] / totalConcData[3] << std::endl;
>>>>>>> 9d4adf20
		outputFile.close();
	}

// Restore the solutionArray
	ierr = DMDAVecRestoreArrayDOFRead(da, localSolution, &solutionArray);
	CHKERRQ(ierr);
	ierr = DMRestoreLocalVector(da, &localSolution);
	CHKERRQ(ierr);

	PetscFunctionReturn(0);
}

#undef __FUNCT__
#define __FUNCT__ Actual__FUNCT__("xolotlSolver", "computeTRIDYN3D")
/**
 * This is a monitoring method that will compute the data to send to TRIDYN
 */
PetscErrorCode computeTRIDYN3D(TS ts, PetscInt timestep, PetscReal time,
		Vec solution, void *ictx) {
// Initial declarations
	PetscErrorCode ierr;
	PetscInt xs, xm, ys, ym, zs, zm;

	PetscFunctionBeginUser;

// Get the number of processes
	auto xolotlComm = xolotlCore::MPIUtils::getMPIComm();
	int worldSize;
	MPI_Comm_size(xolotlComm, &worldSize);

// Gets the process ID
	int procId;
	MPI_Comm_rank(xolotlComm, &procId);

// Get the solver handler
	auto& solverHandler = PetscSolver::getSolverHandler();

// Get the network
	auto& network = solverHandler.getNetwork();

// Get the da from ts
	DM da;
	ierr = TSGetDM(ts, &da);
	CHKERRQ(ierr);

// Get the corners of the grid
	ierr = DMDAGetCorners(da, &xs, &ys, &zs, &xm, &ym, &zm);
	CHKERRQ(ierr);

// Get the total size of the grid rescale the concentrations
	PetscInt Mx, My, Mz;
	ierr = DMDAGetInfo(da, PETSC_IGNORE, &Mx, &My, &Mz, PETSC_IGNORE,
	PETSC_IGNORE, PETSC_IGNORE, PETSC_IGNORE, PETSC_IGNORE,
	PETSC_IGNORE, PETSC_IGNORE, PETSC_IGNORE, PETSC_IGNORE);
	CHKERRQ(ierr);

// Get the physical grid
	auto grid = solverHandler.getXGrid();

// Get the array of concentration
	double ****solutionArray, *gridPointSolution;
	ierr = DMDAVecGetArrayDOFRead(da, solution, &solutionArray);
	CHKERRQ(ierr);

// Create the output file
	std::ofstream outputFile;
	if (procId == 0) {
		std::stringstream name;
		name << "TRIDYN_" << timestep << ".dat";
		outputFile.open(name.str());
	}

// Loop on the entire grid
	for (int xi = 0; xi < Mx; xi++) {
		// Set x
		double x = grid[xi + 1] - grid[1];

		// Initialize the concentrations at this grid point
		double heLocalConc = 0.0, dLocalConc = 0.0, tLocalConc = 0.0,
				vLocalConc = 0.0, iLocalConc = 0.0;

		// Loop on the y
		for (PetscInt yj = ys; yj < ys + ym; yj++) {
			// Loop on the z
			for (PetscInt zk = zs; zk < zs + zm; zk++) {
				// Get the surface position
				int surfacePos = solverHandler.getSurfacePosition(yj, zk);
				// Boundary conditions
				if (xi < surfacePos)
					continue;

				// If it is the locally owned part of the grid
				if (xi >= xs && xi < xs + xm) {
					// Get the pointer to the beginning of the solution data for this grid point
					gridPointSolution = solutionArray[zk][yj][xi];

					// Update the concentration in the network
					network.updateConcentrationsFromArray(gridPointSolution);

					// Get the total helium concentration at this grid point
					heLocalConc += gridPointSolution[0];
					dLocalConc += gridPointSolution[1];
					tLocalConc += network.getTotalAtomConcentration(2);
					vLocalConc += network.getTotalVConcentration();
					iLocalConc += network.getTotalIConcentration();
				}
			}
		}

<<<<<<< HEAD
		double heConc = 0.0, dConc = 0.0, tConc = 0.0, vConc = 0.0, iConc = 0.0;
		MPI_Reduce(&heLocalConc, &heConc, 1, MPI_DOUBLE, MPI_SUM, 0,
				xolotlComm);
		MPI_Reduce(&dLocalConc, &dConc, 1, MPI_DOUBLE, MPI_SUM, 0, xolotlComm);
		MPI_Reduce(&tLocalConc, &tConc, 1, MPI_DOUBLE, MPI_SUM, 0, xolotlComm);
		MPI_Reduce(&vLocalConc, &vConc, 1, MPI_DOUBLE, MPI_SUM, 0, xolotlComm);
		MPI_Reduce(&iLocalConc, &iConc, 1, MPI_DOUBLE, MPI_SUM, 0, xolotlComm);
=======
		std::array<double, 5> myConcData { heLocalConc, dLocalConc, tLocalConc,
				vLocalConc, iLocalConc };
		std::array<double, 5> totalConcData;

		MPI_Reduce(myConcData.data(), totalConcData.data(), myConcData.size(),
		MPI_DOUBLE,
		MPI_SUM, 0, PETSC_COMM_WORLD);
>>>>>>> 9d4adf20

		// The master process writes computes the cumulative value and writes in the file
		if (procId == 0) {
			outputFile
					<< x
							- (grid[solverHandler.getSurfacePosition(0, 0) + 1]
									- grid[1]) << " "
					<< totalConcData[0] / (My * Mz) << " "
					<< totalConcData[1] / (My * Mz) << " "
					<< totalConcData[2] / (My * Mz) << " "
					<< totalConcData[3] / (My * Mz) << " "
					<< totalConcData[4] / (My * Mz) << std::endl;
		}
	}

// Close the file
	if (procId == 0) {
		outputFile.close();
	}

// Restore the solutionArray
	ierr = DMDAVecRestoreArrayDOFRead(da, solution, &solutionArray);
	CHKERRQ(ierr);

	PetscFunctionReturn(0);
}

#undef __FUNCT__
#define __FUNCT__ Actual__FUNCT__("xolotlSolver", "monitorSurfaceXY3D")
/**
 * This is a monitoring method that will save 2D plots of the concentration of
 * a specific cluster at each grid point on the XY surface, integrating over Z.
 */
PetscErrorCode monitorSurfaceXY3D(TS ts, PetscInt timestep, PetscReal time,
		Vec solution, void *) {
// Initial declarations
	PetscErrorCode ierr;
	const double ****solutionArray, *gridPointSolution;
	PetscInt xs, xm, Mx, ys, ym, My, zs, zm, Mz;
	double x, y;

	PetscFunctionBeginUser;

// Don't do anything if it is not on the stride
	if (timestep % 10 != 0)
		PetscFunctionReturn(0);

// Gets the process ID
	auto xolotlComm = xolotlCore::MPIUtils::getMPIComm();
	int procId;
	MPI_Comm_rank(xolotlComm, &procId);

// Get the da from ts
	DM da;
	ierr = TSGetDM(ts, &da);
	CHKERRQ(ierr);

// Get the solutionArray
	ierr = DMDAVecGetArrayDOFRead(da, solution, &solutionArray);
	CHKERRQ(ierr);

// Get the corners of the grid
	ierr = DMDAGetCorners(da, &xs, &ys, &zs, &xm, &ym, &zm);
	CHKERRQ(ierr);
// Get the size of the total grid
	ierr = DMDAGetInfo(da, PETSC_IGNORE, &Mx, &My, &Mz, PETSC_IGNORE,
	PETSC_IGNORE, PETSC_IGNORE, PETSC_IGNORE, PETSC_IGNORE,
	PETSC_IGNORE, PETSC_IGNORE, PETSC_IGNORE, PETSC_IGNORE);
	CHKERRQ(ierr);

// Get the solver handler
	auto& solverHandler = PetscSolver::getSolverHandler();

// Get the network
	auto& network = solverHandler.getNetwork();

// Get the physical grid in the x direction
	auto grid = solverHandler.getXGrid();

// Setup step size variables
	double hy = solverHandler.getStepSizeY();

// Choice of the cluster to be plotted
	int iCluster = 0;

// Create a Point vector to store the data to give to the data provider
// for the visualization
	auto myPoints = std::make_shared<std::vector<xolotlViz::Point> >();
// Create a point here so that it is not created and deleted in the loop
	xolotlViz::Point thePoint;

// Loop on the full grid, Y and X first because they are the axis of the plot
	for (PetscInt j = 0; j < My; j++) {
		// Compute y
		y = (double) j * hy;

		for (PetscInt i = 0; i < Mx; i++) {
			// Compute x
			x = grid[i + 1] - grid[1];

			// Initialize the value of the concentration to integrate over Z
			double conc = 0.0;

			for (PetscInt k = 0; k < Mz; k++) {
				// If it is the locally owned part of the grid
				if (i >= xs && i < xs + xm && j >= ys && j < ys + ym && k >= zs
						&& k < zs + zm) {
					// Get the pointer to the beginning of the solution data for this grid point
					gridPointSolution = solutionArray[k][j][i];

					// Integrate over Z
					conc += gridPointSolution[iCluster];
				}
			} // End of the loop on Z

			// Sum all the concentration on Z
			double totalConc = 0.0;
			MPI_Reduce(&conc, &totalConc, 1, MPI_DOUBLE, MPI_SUM, 0,
					xolotlComm);

			// If it is procId == 0 just store the integrated value in the myPoints vector
			if (procId == 0) {
				thePoint.value = totalConc;
				thePoint.t = time;
				thePoint.x = x;
				thePoint.y = y;
				myPoints->push_back(thePoint);
			}
		}
	}

// Plot everything from procId == 0
	if (procId == 0) {
		// Get the data provider and give it the points
		surfacePlotXY3D->getDataProvider()->setPoints(myPoints);

		// Get the iCluster cluster to have access to its name
		auto const& reactants = network.getAll();
		IReactant const& cluster = reactants.at(iCluster);

		// Change the title of the plot and the name of the data
		std::stringstream title;
		title << cluster.getName();
		surfacePlotXY3D->getDataProvider()->setDataName(title.str());
		title << " concentration";
		surfacePlotXY3D->plotLabelProvider->titleLabel = title.str();
		// Give the time to the label provider
		std::stringstream timeLabel;
		timeLabel << "time: " << std::setprecision(4) << time << "s";
		surfacePlotXY3D->plotLabelProvider->timeLabel = timeLabel.str();
		// Get the current time step
		PetscReal currentTimeStep;
		ierr = TSGetTimeStep(ts, &currentTimeStep);
		CHKERRQ(ierr);
		// Give the timestep to the label provider
		std::stringstream timeStepLabel;
		timeStepLabel << "dt: " << std::setprecision(4) << currentTimeStep
				<< "s";
		surfacePlotXY3D->plotLabelProvider->timeStepLabel = timeStepLabel.str();

		// Render and save in file
		std::stringstream fileName;
		fileName << cluster.getName() << "_surfaceXY_TS" << timestep << ".png";
		surfacePlotXY3D->write(fileName.str());
	}

// Restore the solutionArray
	ierr = DMDAVecRestoreArrayDOFRead(da, solution, &solutionArray);
	CHKERRQ(ierr);

	PetscFunctionReturn(0);
}

#undef __FUNCT__
#define __FUNCT__ Actual__FUNCT__("xolotlSolver", "monitorSurfaceXZ3D")
/**
 * This is a monitoring method that will save 2D plots of the concentration of
 * a specific cluster at each grid point on the XZ surface, integrating over Y.
 */
PetscErrorCode monitorSurfaceXZ3D(TS ts, PetscInt timestep, PetscReal time,
		Vec solution, void *) {
// Initial declarations
	PetscErrorCode ierr;
	const double ****solutionArray, *gridPointSolution;
	PetscInt xs, xm, Mx, ys, ym, My, zs, zm, Mz;
	double x, z;

	PetscFunctionBeginUser;

// Don't do anything if it is not on the stride
	if (timestep % 10 != 0)
		PetscFunctionReturn(0);

// Gets the process ID
	auto xolotlComm = xolotlCore::MPIUtils::getMPIComm();
	int procId;
	MPI_Comm_rank(xolotlComm, &procId);

// Get the da from ts
	DM da;
	ierr = TSGetDM(ts, &da);
	CHKERRQ(ierr);

// Get the solutionArray
	ierr = DMDAVecGetArrayDOFRead(da, solution, &solutionArray);
	CHKERRQ(ierr);

// Get the corners of the grid
	ierr = DMDAGetCorners(da, &xs, &ys, &zs, &xm, &ym, &zm);
	CHKERRQ(ierr);
// Get the size of the total grid
	ierr = DMDAGetInfo(da, PETSC_IGNORE, &Mx, &My, &Mz, PETSC_IGNORE,
	PETSC_IGNORE, PETSC_IGNORE, PETSC_IGNORE, PETSC_IGNORE,
	PETSC_IGNORE, PETSC_IGNORE, PETSC_IGNORE, PETSC_IGNORE);
	CHKERRQ(ierr);

// Get the solver handler
	auto& solverHandler = PetscSolver::getSolverHandler();

// Get the network
	auto& network = solverHandler.getNetwork();

// Get the physical grid in the x direction
	auto grid = solverHandler.getXGrid();

// Setup step size variables
	double hz = solverHandler.getStepSizeZ();

// Choice of the cluster to be plotted
	int iCluster = 0;

// Create a Point vector to store the data to give to the data provider
// for the visualization
	auto myPoints = std::make_shared<std::vector<xolotlViz::Point> >();
// Create a point here so that it is not created and deleted in the loop
	xolotlViz::Point thePoint;

// Loop on the full grid, Z and X first because they are the axis of the plot
	for (PetscInt k = 0; k < Mz; k++) {
		// Compute z
		z = (double) k * hz;

		for (PetscInt i = 0; i < Mx; i++) {
			// Compute x
			x = grid[i + 1] - grid[1];

			// Initialize the value of the concentration to integrate over Y
			double conc = 0.0;

			for (PetscInt j = 0; j < My; j++) {
				// If it is the locally owned part of the grid
				if (i >= xs && i < xs + xm && j >= ys && j < ys + ym && k >= zs
						&& k < zs + zm) {
					// Get the pointer to the beginning of the solution data for this grid point
					gridPointSolution = solutionArray[k][j][i];

					// Integrate over Y
					conc += gridPointSolution[iCluster];
				}
			} // End of the loop on Y

			// Sum all the concentration on Y
			double totalConc = 0.0;
			MPI_Reduce(&conc, &totalConc, 1, MPI_DOUBLE, MPI_SUM, 0,
					xolotlComm);

			// If it is procId == 0 just store the integrated value in the myPoints vector
			if (procId == 0) {
				thePoint.value = totalConc;
				thePoint.t = time;
				thePoint.x = x;
				thePoint.y = z;
				myPoints->push_back(thePoint);
			}
		}
	}

// Plot everything from procId == 0
	if (procId == 0) {
		// Get the data provider and give it the points
		surfacePlotXZ3D->getDataProvider()->setPoints(myPoints);

		// Get the iCluster cluster to have access to its name
		auto const& reactants = network.getAll();
		IReactant const& cluster = reactants.at(iCluster);

		// Change the title of the plot and the name of the data
		std::stringstream title;
		title << cluster.getName();
		surfacePlotXZ3D->getDataProvider()->setDataName(title.str());
		title << " concentration";
		surfacePlotXZ3D->plotLabelProvider->titleLabel = title.str();
		// Give the time to the label provider
		std::stringstream timeLabel;
		timeLabel << "time: " << std::setprecision(4) << time << "s";
		surfacePlotXZ3D->plotLabelProvider->timeLabel = timeLabel.str();
		// Get the current time step
		PetscReal currentTimeStep;
		ierr = TSGetTimeStep(ts, &currentTimeStep);
		CHKERRQ(ierr);
		// Give the timestep to the label provider
		std::stringstream timeStepLabel;
		timeStepLabel << "dt: " << std::setprecision(4) << currentTimeStep
				<< "s";
		surfacePlotXZ3D->plotLabelProvider->timeStepLabel = timeStepLabel.str();

		// Render and save in file
		std::stringstream fileName;
		fileName << cluster.getName() << "_surfaceXZ_TS" << timestep << ".png";
		surfacePlotXZ3D->write(fileName.str());
	}

// Restore the solutionArray
	ierr = DMDAVecRestoreArrayDOFRead(da, solution, &solutionArray);
	CHKERRQ(ierr);

	PetscFunctionReturn(0);
}

#undef __FUNCT__
#define __FUNCT__ Actual__FUNCT__("xolotlSolver", "eventFunction3D")
/**
 * This is a method that checks if the surface should move or bursting happen
 */
PetscErrorCode eventFunction3D(TS ts, PetscReal time, Vec solution,
		PetscScalar *fvalue, void *) {
// Initial declaration
	PetscErrorCode ierr;
	double ****solutionArray, *gridPointSolution;
	PetscInt xs, xm, xi, Mx, ys, ym, yj, My, zs, zm, zk, Mz;
	fvalue[0] = 1.0, fvalue[1] = 1.0;
	depthPositions3D.clear();

	PetscFunctionBeginUser;

// Gets the process ID
	auto xolotlComm = xolotlCore::MPIUtils::getMPIComm();
	int procId;
	MPI_Comm_rank(xolotlComm, &procId);

// Get the da from ts
	DM da;
	ierr = TSGetDM(ts, &da);
	CHKERRQ(ierr);

// Get the solutionArray
	ierr = DMDAVecGetArrayDOFRead(da, solution, &solutionArray);
	CHKERRQ(ierr);

// Get the corners of the grid
	ierr = DMDAGetCorners(da, &xs, &ys, &zs, &xm, &ym, &zm);
	CHKERRQ(ierr);

// Get the size of the total grid
	ierr = DMDAGetInfo(da, PETSC_IGNORE, &Mx, &My, &Mz, PETSC_IGNORE,
	PETSC_IGNORE, PETSC_IGNORE, PETSC_IGNORE, PETSC_IGNORE,
	PETSC_IGNORE, PETSC_IGNORE, PETSC_IGNORE, PETSC_IGNORE);
	CHKERRQ(ierr);

// Get the solver handler
	auto& solverHandler = PetscSolver::getSolverHandler();

// Get the network
	auto& network = solverHandler.getNetwork();
// Get the physical grid and step size
	auto grid = solverHandler.getXGrid();
	double hy = solverHandler.getStepSizeY();
	double hz = solverHandler.getStepSizeZ();

// Get the flux handler to know the flux amplitude.
	auto fluxHandler = solverHandler.getFluxHandler();
	double heliumFluxAmplitude = fluxHandler->getFluxAmplitude();

// Get the delta time from the previous timestep to this timestep
	double dt = time - solverHandler.getPreviousTime();

// Work of the moving surface first
	if (solverHandler.moveSurface()) {
		// Write the initial surface positions
		if (procId == 0 && xolotlCore::equal(time, 0.0)) {
			std::ofstream outputFile;
			outputFile.open("surface.txt", ios::app);
			outputFile << time << " ";

			// Loop on the possible yj
			for (yj = 0; yj < My; yj++) {
				for (zk = 0; zk < Mz; zk++) {
					// Get the position of the surface at yj, zk
					int surfacePos = solverHandler.getSurfacePosition(yj, zk);
					outputFile << (double) yj * hy << " " << (double) zk * hz
							<< " " << grid[surfacePos + 1] - grid[1] << " ";
				}
			}
			outputFile << std::endl;
			outputFile.close();
		}

		// Get the initial vacancy concentration
		double initialVConc = solverHandler.getInitialVConc();

		// Loop on the possible zk and yj
		for (zk = 0; zk < Mz; zk++) {
			for (yj = 0; yj < My; yj++) {

				// Compute the total density of intersitials that escaped from the
				// surface since last timestep using the stored flux
				nInterstitial3D[yj][zk] += previousIFlux3D[yj][zk] * dt;

				// Remove the sputtering yield since last timestep
				nInterstitial3D[yj][zk] -= sputteringYield3D
						* heliumFluxAmplitude * dt;

				// Get the position of the surface at yj
				int surfacePos = solverHandler.getSurfacePosition(yj, zk);
				xi = surfacePos + 1;

				// Initialize the value for the flux
				double newFlux = 0.0;

				// if xi is on this process
				if (xi >= xs && xi < xs + xm && yj >= ys && yj < ys + ym
						&& zk >= zs && zk < zs + zm) {
					// Get the concentrations at xi = surfacePos + 1
					gridPointSolution = solutionArray[zk][yj][xi];

					// Factor for finite difference
					double hxLeft = grid[xi + 1] - grid[xi];
					double hxRight = grid[xi + 2] - grid[xi + 1];
					double factor = 2.0 / (hxLeft + hxRight);

					// Loop on all the interstitial clusters to add the contribution from deeper
					for (auto const& iMapItem : network.getAll(ReactantType::I)) {
						// Get the cluster
						auto const& cluster = *(iMapItem.second);
						// Get its id and concentration
						int id = cluster.getId() - 1;
						double conc = gridPointSolution[id];
						// Get its size and diffusion coefficient
						int size = cluster.getSize();
						double coef = cluster.getDiffusionCoefficient(xi - xs);
						// Compute the flux going to the left
						newFlux += (double) size * factor * coef * conc;
					}
				}

				// Gather newFlux values at this position
				double newTotalFlux = 0.0;
				MPI_Allreduce(&newFlux, &newTotalFlux, 1, MPI_DOUBLE, MPI_SUM,
						xolotlComm);

				// Update the previous flux
				previousIFlux3D[yj][zk] = newTotalFlux;

				// Compare nInterstitials to the threshold to know if we should move the surface

				// The density of tungsten is 62.8 atoms/nm3, thus the threshold is
				double threshold = (62.8 - initialVConc)
						* (grid[xi + 1] - grid[xi]);
				if (nInterstitial3D[yj][zk] > threshold) {
					// The surface is moving
					fvalue[0] = 0.0;
				}

				// Moving the surface back
				else if (nInterstitial3D[yj][zk] < -threshold / 10.0) {
					// The surface is moving
					fvalue[0] = 0.0;
				}
			}
		}
	}

// Now work on the bubble bursting
	if (solverHandler.burstBubbles()) {
		// Compute the prefactor for the probability (arbitrary)
		double prefactor = heliumFluxAmplitude * dt * 0.1;

		// The depth parameter to know where the bursting should happen
		double depthParam = solverHandler.getTauBursting();	// nm

		// For now we are not bursting
		bool burst = false;

		// Loop on the full grid
		for (zk = 0; zk < Mz; zk++) {
			for (yj = 0; yj < My; yj++) {
				// Get the surface position
				int surfacePos = solverHandler.getSurfacePosition(yj, zk);
				for (xi = 0; xi < Mx; xi++) {
					// Skip everything before the surface
					if (xi < surfacePos)
						continue;

					// If this is the locally owned part of the grid
					if (xi >= xs && xi < xs + xm && yj >= ys && yj < ys + ym
							&& zk >= zs && zk < zs + zm) {

						// Get the pointer to the beginning of the solution data for this grid point
						gridPointSolution = solutionArray[zk][yj][xi];
						// Update the concentration in the network
						network.updateConcentrationsFromArray(
								gridPointSolution);

						// Get the distance from the surface
						double distance = grid[xi + 1] - grid[surfacePos + 1];

						// Compute the helium density at this grid point
						double heDensity = network.getTotalAtomConcentration();

						// Compute the radius of the bubble from the number of helium
						double nV = heDensity * (grid[xi + 1] - grid[xi]) / 4.0;
						//					double nV = pow(heDensity / 5.0, 1.163) * (grid[xi + 1] - grid[xi]);
						double radius =
								(sqrt(3.0) / 4.0)
										* xolotlCore::tungstenLatticeConstant
										+ pow(
												(3.0
														* pow(
																xolotlCore::tungstenLatticeConstant,
																3.0) * nV)
														/ (8.0 * xolotlCore::pi),
												(1.0 / 3.0))
										- pow(
												(3.0
														* pow(
																xolotlCore::tungstenLatticeConstant,
																3.0))
														/ (8.0 * xolotlCore::pi),
												(1.0 / 3.0));

						// If the radius is larger than the distance to the surface, burst
						if (radius > distance) {
							burst = true;
							depthPositions3D.push_back(
									std::make_tuple(zk, yj, xi));
							// Exit the loop
							continue;
						}
						// Add randomness
						double prob = prefactor
								* (1.0 - (distance - radius) / distance)
								* min(1.0,
										exp(
												-(distance - depthParam)
														/ (depthParam * 2.0)));
						double test = solverHandler.getRNG().GetRandomDouble();

						if (prob > test) {
							burst = true;
							depthPositions3D.push_back(
									std::make_tuple(zk, yj, xi));
						}
					}
				}
			}
		}

		// If at least one grid point is bursting
		if (burst) {
			// The event is happening
			fvalue[1] = 0.0;
		}
	}

// Restore the solutionArray
	ierr = DMDAVecRestoreArrayDOFRead(da, solution, &solutionArray);
	CHKERRQ(ierr);

	PetscFunctionReturn(0);
}

#undef __FUNCT__
#define __FUNCT__ Actual__FUNCT__("xolotlSolver", "postEventFunction3D")
/**
 * This is a method that moves the surface or burst bubbles
 */
PetscErrorCode postEventFunction3D(TS ts, PetscInt nevents,
		PetscInt eventList[], PetscReal time, Vec solution, PetscBool, void*) {

// Initial declaration
	PetscErrorCode ierr;
	double ****solutionArray, *gridPointSolution;
	PetscInt xs, xm, xi, Mx, ys, ym, yj, My, zs, zm, zk, Mz;

	PetscFunctionBeginUser;

// Call monitor time hear because it is skipped when post event is used
	ierr = computeFluence(ts, 0, time, solution, NULL);
	CHKERRQ(ierr);
	ierr = monitorTime(ts, 0, time, solution, NULL);
	CHKERRQ(ierr);

// Check if the surface has moved
	if (nevents == 0)
		PetscFunctionReturn(0);

// Gets the process ID
	auto xolotlComm = xolotlCore::MPIUtils::getMPIComm();
	int procId;
	MPI_Comm_rank(xolotlComm, &procId);

// Get the da from ts
	DM da;
	ierr = TSGetDM(ts, &da);
	CHKERRQ(ierr);

// Get the solutionArray
	ierr = DMDAVecGetArrayDOF(da, solution, &solutionArray);
	CHKERRQ(ierr);

// Get the corners of the grid
	ierr = DMDAGetCorners(da, &xs, &ys, &zs, &xm, &ym, &zm);
	CHKERRQ(ierr);

// Get the size of the total grid
	ierr = DMDAGetInfo(da, PETSC_IGNORE, &Mx, &My, &Mz, PETSC_IGNORE,
	PETSC_IGNORE, PETSC_IGNORE, PETSC_IGNORE, PETSC_IGNORE,
	PETSC_IGNORE, PETSC_IGNORE, PETSC_IGNORE, PETSC_IGNORE);
	CHKERRQ(ierr);

// Get the solver handler
	auto& solverHandler = PetscSolver::getSolverHandler();

// Get the network
	auto& network = solverHandler.getNetwork();
	int dof = network.getDOF();

// Get the physical grid
	auto grid = solverHandler.getXGrid();
// Get the step sizes
	double hy = solverHandler.getStepSizeY();
	double hz = solverHandler.getStepSizeZ();

// Take care of bursting

// Loop on each bursting depth
	for (int i = 0; i < depthPositions3D.size(); i++) {
		// Get the coordinates of the point
		int xi = std::get<2>(depthPositions3D[i]), yj = std::get<1>(
				depthPositions3D[i]), zk = std::get<0>(depthPositions3D[i]);
		// Get the pointer to the beginning of the solution data for this grid point
		gridPointSolution = solutionArray[zk][yj][xi];
		// Update the concentration in the network
		network.updateConcentrationsFromArray(gridPointSolution);

		// Get the surface position
		int surfacePos = solverHandler.getSurfacePosition(yj, zk);
		// Get the distance from the surface
		double distance = grid[xi + 1] - grid[surfacePos + 1];

		std::cout << "bursting at: " << zk * hz << " " << yj * hy << " "
				<< distance << std::endl;

		// Pinhole case
		// Consider each He to reset their concentration at this grid point
		for (auto const& heMapItem : network.getAll(ReactantType::He)) {
			auto const& cluster = *(heMapItem.second);

			int id = cluster.getId() - 1;
			gridPointSolution[id] = 0.0;
		}
		// Consider each D to reset their concentration at this grid point
		for (auto const& dMapItem : network.getAll(ReactantType::D)) {
			auto const& cluster = *(dMapItem.second);

			int id = cluster.getId() - 1;
			gridPointSolution[id] = 0.0;
		}
		// Consider each T to reset their concentration at this grid point
		for (auto const& tMapItem : network.getAll(ReactantType::T)) {
			auto const& cluster = *(tMapItem.second);

			int id = cluster.getId() - 1;
			gridPointSolution[id] = 0.0;
		}

		// Consider each HeV cluster to transfer their concentration to the V cluster of the
		// same size at this grid point
		for (auto const& heVMapItem : network.getAll(ReactantType::PSIMixed)) {
			auto const& cluster = *(heVMapItem.second);

			// Get the V cluster of the same size
			auto const & comp = cluster.getComposition();
			auto vCluster = network.get(Species::V,
					comp[toCompIdx(Species::V)]);
			int vId = vCluster->getId() - 1;
			int id = cluster.getId() - 1;
			gridPointSolution[vId] += gridPointSolution[id];
			gridPointSolution[id] = 0.0;
		}

		// Loop on the super clusters to transfer their concentration to the V cluster of the
		// same size at this grid point
		for (auto const& superMapItem : network.getAll(ReactantType::PSISuper)) {
			auto const& cluster =
					static_cast<PSISuperCluster&>(*(superMapItem.second));

			// Loop on the V boundaries
			for (auto const& j : cluster.getBounds(3)) {
				// Get the total concentration at this v
				double conc = cluster.getIntegratedVConcentration(j);
				// Get the corresponding V cluster and its Id
				auto vCluster = network.get(Species::V, j);
				int vId = vCluster->getId() - 1;
				// Add the concentration
				gridPointSolution[vId] += conc;
			}

			// Reset the super cluster concentration
			int id = cluster.getId() - 1;
			gridPointSolution[id] = 0.0;
			id = cluster.getMomentId(0) - 1;
			gridPointSolution[id] = 0.0;
			id = cluster.getMomentId(1) - 1;
			gridPointSolution[id] = 0.0;
			id = cluster.getMomentId(2) - 1;
			gridPointSolution[id] = 0.0;
			id = cluster.getMomentId(3) - 1;
			gridPointSolution[id] = 0.0;
		}
	}

// Now takes care of moving surface
	bool moving = false;
	for (int i = 0; i < nevents; i++) {
		if (eventList[i] == 0)
			moving = true;
	}

// Skip if nothing is moving
	if (!moving) {
		// Restore the solutionArray
		ierr = DMDAVecRestoreArrayDOF(da, solution, &solutionArray);
		CHKERRQ(ierr);

		PetscFunctionReturn(0);
	}

// Get the initial vacancy concentration
	double initialVConc = solverHandler.getInitialVConc();

// Loop on the possible zk and yj
	for (zk = 0; zk < Mz; zk++) {
		for (yj = 0; yj < My; yj++) {
			// Get the position of the surface at yj
			int surfacePos = solverHandler.getSurfacePosition(yj, zk);
			xi = surfacePos + 1;

			// The density of tungsten is 62.8 atoms/nm3, thus the threshold is
			double threshold = (62.8 - initialVConc)
					* (grid[xi + 1] - grid[xi]);

			// Move the surface up
			if (nInterstitial3D[yj][zk] > threshold) {
				int nGridPoints = 0;
				// Move the surface up until it is smaller than the next threshold
				while (nInterstitial3D[yj][zk] > threshold) {
					// Move the surface higher
					surfacePos--;
					xi = surfacePos + 1;
					nGridPoints++;
					// Update the number of interstitials
					nInterstitial3D[yj][zk] -= threshold;
					// Update the thresold
					double threshold = (62.8 - initialVConc)
							* (grid[xi + 1] - grid[xi]);
				}

				// Throw an exception if the position is negative
				if (surfacePos < 0) {
					PetscBool flagCheck;
					ierr = PetscOptionsHasName(NULL, NULL, "-check_collapse",
							&flagCheck);
					CHKERRQ(ierr);
					if (flagCheck) {
						// Write the convergence reason
						std::ofstream outputFile;
						outputFile.open("solverStatus.txt");
						outputFile << "overgrid" << std::endl;
						outputFile.close();
					}
					throw std::string(
							"\nxolotlSolver::Monitor3D: The surface is trying to go outside of the grid!!");
				}

				// Printing information about the extension of the material
				if (procId == 0) {
					std::cout << "Adding " << nGridPoints
							<< " points to the grid on " << yj * hy << " and "
							<< zk * hz << " at time: " << time << " s."
							<< std::endl;
				}

				// Set it in the solver
				solverHandler.setSurfacePosition(surfacePos, yj, zk);

				// Initialize the vacancy concentration and the temperature on the new grid points
				// Get the single vacancy ID
				auto singleVacancyCluster = network.get(Species::V, 1);
				int vacancyIndex = -1;
				if (singleVacancyCluster)
					vacancyIndex = singleVacancyCluster->getId() - 1;
				// Get the surface temperature
				double temp = 0.0;
				if (xi >= xs && xi < xs + xm && yj >= ys && yj < ys + ym
						&& zk >= zs && zk < zs + zm) {
					temp = solutionArray[zk][yj][xi][dof - 1];
				}
				double surfTemp = 0.0;
				MPI_Allreduce(&temp, &surfTemp, 1, MPI_DOUBLE, MPI_SUM,
						xolotlComm);
				// Loop on the new grid points
				while (nGridPoints >= 0) {
					// Position of the newly created grid point
					xi = surfacePos + nGridPoints;

					// If xi is on this process
					if (xi >= xs && xi < xs + xm && yj >= ys && yj < ys + ym
							&& zk >= zs && zk < zs + zm) {
						// Get the concentrations
						gridPointSolution = solutionArray[zk][yj][xi];

						// Set the new surface temperature
						gridPointSolution[dof - 1] = surfTemp;

						if (vacancyIndex > 0 && nGridPoints > 0) {
							// Initialize the vacancy concentration
							gridPointSolution[vacancyIndex] = initialVConc;
						}
					}

					// Decrease the number of grid points
					--nGridPoints;
				}
			}

			// Moving the surface back
			else if (nInterstitial3D[yj][zk] < -threshold / 10.0) {
				// Move it back as long as the number of interstitials in negative
				while (nInterstitial3D[yj][zk] < 0.0) {
					// Compute the threshold to a deeper grid point
					threshold = (62.8 - initialVConc)
							* (grid[xi + 2] - grid[xi + 1]);
					// Set all the concentrations to 0.0 at xi = surfacePos + 1
					// if xi is on this process
					if (xi >= xs && xi < xs + xm && yj >= ys && yj < ys + ym
							&& zk >= zs && zk < zs + zm) {
						// Get the concentrations at xi = surfacePos + 1
						gridPointSolution = solutionArray[zk][yj][xi];
						// Loop on DOF
						for (int i = 0; i < dof - 1; i++) {
							gridPointSolution[i] = 0.0;
						}
					}

					// Move the surface deeper
					surfacePos++;
					xi = surfacePos + 1;
					// Update the number of interstitials
					nInterstitial3D[yj][zk] += threshold;
				}

				// Printing information about the extension of the material
				if (procId == 0) {
					std::cout << "Removing grid points to the grid on "
							<< yj * hy << " and " << zk * hz << " at time: "
							<< time << " s." << std::endl;
				}

				// Set it in the solver
				solverHandler.setSurfacePosition(surfacePos, yj, zk);
			}
		}
	}
// Get the modified trap-mutation handler to reinitialize it
	auto mutationHandler = solverHandler.getMutationHandler();
	auto advecHandlers = solverHandler.getAdvectionHandlers();

// Get the vector of positions of the surface
	std::vector<std::vector<int> > surfaceIndices;
	for (PetscInt i = 0; i < My; i++) {
		// Create a temporary vector
		std::vector<int> temp;
		for (PetscInt j = 0; j < Mz; j++) {
			temp.push_back(solverHandler.getSurfacePosition(i, j));
		}
		// Add the temporary vector to the vector of surface indices
		surfaceIndices.push_back(temp);
	}

	mutationHandler->initializeIndex3D(surfaceIndices, network, advecHandlers,
			grid, My, hy, Mz, hz);

// Write the surface positions
	if (procId == 0) {
		std::ofstream outputFile;
		outputFile.open("surface.txt", ios::app);
		outputFile << time << " ";

		// Loop on the possible yj
		for (yj = 0; yj < My; yj++) {
			for (zk = 0; zk < Mz; zk++) {
				// Get the position of the surface at yj, zk
				int surfacePos = solverHandler.getSurfacePosition(yj, zk);
				outputFile << (double) yj * hy << " " << (double) zk * hz << " "
						<< grid[surfacePos + 1] - grid[1] << " ";
			}
		}
		outputFile << std::endl;
		outputFile.close();
	}

// Restore the solutionArray
	ierr = DMDAVecRestoreArrayDOF(da, solution, &solutionArray);
	CHKERRQ(ierr);

	PetscFunctionReturn(0);
}

/**
 * This operation sets up different monitors
 *  depending on the options.
 * @param ts The time stepper
 * @return A standard PETSc error code
 */
PetscErrorCode setupPetsc3DMonitor(TS& ts) {
	PetscErrorCode ierr;

// Get the process ID
	auto xolotlComm = xolotlCore::MPIUtils::getMPIComm();
	int procId;
	MPI_Comm_rank(xolotlComm, &procId);

// Get the xolotlViz handler registry
	auto vizHandlerRegistry = xolotlFactory::getVizHandlerRegistry();

// Flags to launch the monitors or not
	PetscBool flagCheck, flagPerf, flagHeRetention, flagXeRetention, flagStatus,
			flag2DXYPlot, flag2DXZPlot, flagTRIDYN;

// Check the option -check_collapse
	ierr = PetscOptionsHasName(NULL, NULL, "-check_collapse", &flagCheck);
	checkPetscError(ierr,
			"setupPetsc3DMonitor: PetscOptionsHasName (-check_collapse) failed.");

// Check the option -plot_perf
	ierr = PetscOptionsHasName(NULL, NULL, "-plot_perf", &flagPerf);
	checkPetscError(ierr,
			"setupPetsc3DMonitor: PetscOptionsHasName (-plot_perf) failed.");

// Check the option -plot_2d_xy
	ierr = PetscOptionsHasName(NULL, NULL, "-plot_2d_xy", &flag2DXYPlot);
	checkPetscError(ierr,
			"setupPetsc3DMonitor: PetscOptionsHasName (-plot_2d_xy) failed.");

// Check the option -plot_2d_xz
	ierr = PetscOptionsHasName(NULL, NULL, "-plot_2d_xz", &flag2DXZPlot);
	checkPetscError(ierr,
			"setupPetsc3DMonitor: PetscOptionsHasName (-plot_2d_xz) failed.");

// Check the option -helium_retention
	ierr = PetscOptionsHasName(NULL, NULL, "-helium_retention",
			&flagHeRetention);
	checkPetscError(ierr,
			"setupPetsc3DMonitor: PetscOptionsHasName (-helium_retention) failed.");

// Check the option -xenon_retention
	ierr = PetscOptionsHasName(NULL, NULL, "-xenon_retention",
			&flagXeRetention);
	checkPetscError(ierr,
			"setupPetsc3DMonitor: PetscOptionsHasName (-xenon_retention) failed.");

// Check the option -start_stop
	ierr = PetscOptionsHasName(NULL, NULL, "-start_stop", &flagStatus);
	checkPetscError(ierr,
			"setupPetsc3DMonitor: PetscOptionsHasName (-start_stop) failed.");

// Check the option -tridyn
	ierr = PetscOptionsHasName(NULL, NULL, "-tridyn", &flagTRIDYN);
	checkPetscError(ierr,
			"setupPetsc3DMonitor: PetscOptionsHasName (-tridyn) failed.");

// Get the solver handler
	auto& solverHandler = PetscSolver::getSolverHandler();

// Get the network and its size
	auto& network = solverHandler.getNetwork();

// Determine if we have an existing restart file,
// and if so, it it has had timesteps written to it.
	std::unique_ptr<xolotlCore::XFile> networkFile;
	std::unique_ptr<xolotlCore::XFile::TimestepGroup> lastTsGroup;
	std::string networkName = solverHandler.getNetworkName();
	bool hasConcentrations = false;
	if (not networkName.empty()) {
		networkFile.reset(new xolotlCore::XFile(networkName));
		auto concGroup = networkFile->getGroup<
				xolotlCore::XFile::ConcentrationGroup>();
		hasConcentrations = (concGroup and concGroup->hasTimesteps());
		if (hasConcentrations) {
			lastTsGroup = concGroup->getLastTimestepGroup();
		}
	}

// Get the da from ts
	DM da;
	ierr = TSGetDM(ts, &da);
	CHKERRQ(ierr);
	checkPetscError(ierr, "setupPetsc3DMonitor: TSGetDM failed.");

// Get the total size of the grid
	PetscInt Mx, My, Mz;
	ierr = DMDAGetInfo(da, PETSC_IGNORE, &Mx, &My, &Mz, PETSC_IGNORE,
	PETSC_IGNORE, PETSC_IGNORE, PETSC_IGNORE, PETSC_IGNORE,
	PETSC_IGNORE, PETSC_IGNORE, PETSC_IGNORE, PETSC_IGNORE);
	CHKERRQ(ierr);
	checkPetscError(ierr, "setupPetsc3DMonitor: DMDAGetInfo failed.");

// Set the post step processing to stop the solver if the time step collapses
	if (flagCheck) {
		// Find the threshold
		PetscBool flag;
		ierr = PetscOptionsGetReal(NULL, NULL, "-check_collapse",
				&timeStepThreshold, &flag);
		checkPetscError(ierr,
				"setupPetsc3DMonitor: PetscOptionsGetReal (-check_collapse) failed.");
		if (!flag)
			timeStepThreshold = 1.0e-16;

		// Set the post step process that tells the solver when to stop if the time step collapse
		ierr = TSSetPostStep(ts, checkTimeStep);
		checkPetscError(ierr,
				"setupPetsc3DMonitor: TSSetPostStep (checkTimeStep) failed.");
	}

// Set the monitor to save the status of the simulation in hdf5 file
	if (flagStatus) {
		// Find the stride to know how often the HDF5 file has to be written
		PetscBool flag;
		ierr = PetscOptionsGetReal(NULL, NULL, "-start_stop", &hdf5Stride3D,
				&flag);
		checkPetscError(ierr,
				"setupPetsc3DMonitor: PetscOptionsGetReal (-start_stop) failed.");
		if (!flag)
			hdf5Stride3D = 1.0;

		// Compute the correct hdf5Previous3D for a restart
		if (hasConcentrations) {
			assert(lastTsGroup);

			// Get the previous time from the HDF5 file
			double previousTime = lastTsGroup->readPreviousTime();
			solverHandler.setPreviousTime(previousTime);
			hdf5Previous3D = (int) (previousTime / hdf5Stride3D);
		}

		// Don't do anything if both files have the same name
		if (hdf5OutputName3D != solverHandler.getNetworkName()) {

			// Get the solver handler
			auto& solverHandler = PetscSolver::getSolverHandler();

			// Get the physical grid in the x direction
			auto grid = solverHandler.getXGrid();

			// Setup step size variables
			double hy = solverHandler.getStepSizeY();
			double hz = solverHandler.getStepSizeZ();

			// Get the compostion list and save it
			auto compList = network.getCompositionList();

			// Create a checkpoint file.
			// Create and initialize a checkpoint file.
			// We do this in its own scope so that the file
			// is closed when the file object goes out of scope.
			// We want it to close before we (potentially) copy
			// the network from another file using a single-process
			// MPI communicator.
			{
				xolotlCore::XFile checkpointFile(hdf5OutputName3D, grid,
						compList, xolotlComm, My, hy, Mz, hz);
			}

			// Copy the network group from the given file (if it has one).
			// We open the files using a single-process MPI communicator
			// because it is faster for a single process to do the
			// copy with HDF5's H5Ocopy implementation than it is
			// when all processes call the copy function.
			// The checkpoint file must be closed before doing this.
			writeNetwork(xolotlComm, solverHandler.getNetworkName(),
					hdf5OutputName3D, network);
		}

		// startStop3D will be called at each timestep
		ierr = TSMonitorSet(ts, startStop3D, NULL, NULL);
		checkPetscError(ierr,
				"setupPetsc3DMonitor: TSMonitorSet (startStop3D) failed.");
	}

// If the user wants the surface to be able to move
	if (solverHandler.moveSurface() || solverHandler.burstBubbles()) {
		// Surface
		if (solverHandler.moveSurface()) {
			// Initialize nInterstitial3D and previousIFlux3D before monitoring the
			// interstitial flux
			for (PetscInt j = 0; j < My; j++) {
				// Create a one dimensional vector of double
				std::vector<double> tempVector;
				for (PetscInt k = 0; k < Mz; k++) {
					tempVector.push_back(0.0);
				}
				// Add the tempVector to nInterstitial3D and previousIFlux3D
				// to create their initial structure
				nInterstitial3D.push_back(tempVector);
				previousIFlux3D.push_back(tempVector);
			}

			// Get the interstitial information at the surface if concentrations were stored
			if (hasConcentrations) {
				// Get the interstitial quantity from the HDF5 file
				nInterstitial3D = lastTsGroup->readData3D("nInterstitial");
				// Get the previous I flux from the HDF5 file
				previousIFlux3D = lastTsGroup->readData3D("previousIFlux");
				// Get the previous time from the HDF5 file
				double previousTime = lastTsGroup->readPreviousTime();
				solverHandler.setPreviousTime(previousTime);
			}

			// Get the sputtering yield
			sputteringYield3D = solverHandler.getSputteringYield();

			// Clear the file where the surface will be written
			std::ofstream outputFile;
			outputFile.open("surface.txt");
			outputFile.close();
		}

		// Bursting
		if (solverHandler.burstBubbles()) {
			// No need to seed the random number generator here.
			// The solver handler has already done it.
		}

		// Set directions and terminate flags for the surface event
		PetscInt direction[2];
		PetscBool terminate[2];
		direction[0] = 0, direction[1] = 0;
		terminate[0] = PETSC_FALSE, terminate[1] = PETSC_FALSE;
		// Set the TSEvent
		ierr = TSSetEventHandler(ts, 2, direction, terminate, eventFunction3D,
				postEventFunction3D, NULL);
		checkPetscError(ierr,
				"setupPetsc3DMonitor: TSSetEventHandler (eventFunction3D) failed.");
	}

// Set the monitor to save performance plots (has to be in parallel)
	if (flagPerf) {
		// Only the master process will create the plot
		if (procId == 0) {
			// Create a ScatterPlot
			perfPlot = vizHandlerRegistry->getPlot("perfPlot",
					xolotlViz::PlotType::SCATTER);

			// Create and set the label provider
			auto labelProvider = std::make_shared<xolotlViz::LabelProvider>(
					"labelProvider");
			labelProvider->axis1Label = "Process ID";
			labelProvider->axis2Label = "Solver Time";

			// Give it to the plot
			perfPlot->setLabelProvider(labelProvider);

			// Create the data provider
			auto dataProvider = std::make_shared<xolotlViz::CvsXDataProvider>(
					"dataProvider");

			// Give it to the plot
			perfPlot->setDataProvider(dataProvider);
		}

		// monitorPerf will be called at each timestep
		ierr = TSMonitorSet(ts, monitorPerf, NULL, NULL);
		checkPetscError(ierr,
				"setupPetsc3DMonitor: TSMonitorSet (monitorPerf) failed.");
	}

// Set the monitor to compute the helium fluence for the retention calculation
	if (flagHeRetention) {

		// Get the previous time if concentrations were stored and initialize the fluence
		if (hasConcentrations) {
			// Get the previous time from the HDF5 file
			double previousTime = lastTsGroup->readPreviousTime();
			solverHandler.setPreviousTime(previousTime);
			// Initialize the fluence
			auto fluxHandler = solverHandler.getFluxHandler();
			// Increment the fluence with the value at this current timestep
			fluxHandler->computeFluence(previousTime);
		}

		// computeFluence will be called at each timestep
		ierr = TSMonitorSet(ts, computeFluence, NULL, NULL);
		checkPetscError(ierr,
				"setupPetsc3DMonitor: TSMonitorSet (computeFluence) failed.");

		// computeHeliumRetention3D will be called at each timestep
		ierr = TSMonitorSet(ts, computeHeliumRetention3D, NULL, NULL);
		checkPetscError(ierr,
				"setupPetsc3DMonitor: TSMonitorSet (computeHeliumRetention3D) failed.");

		// Uncomment to clear the file where the retention will be written
		std::ofstream outputFile;
		outputFile.open("retentionOut.txt");
		outputFile.close();
	}

// Set the monitor to compute the xenon fluence and the retention
// for the retention calculation
	if (flagXeRetention) {
		// Loop on the xenon clusters
		for (auto const& xeMapItem : network.getAll(ReactantType::Xe)) {
			auto const& cluster = *(xeMapItem.second);

			int id = cluster.getId() - 1;
			// Add the Id to the vector
			indices3D.push_back(id);
			// Add the number of xenon of this cluster to the weight
			weights3D.push_back(cluster.getSize());
			radii3D.push_back(cluster.getReactionRadius());
		}

		// Get the da from ts
		DM da;
		ierr = TSGetDM(ts, &da);
		checkPetscError(ierr, "setupPetsc3DMonitor: TSGetDM failed.");
		// Get the local boundaries
		PetscInt xm, ym, zm;
		ierr = DMDAGetCorners(da, NULL, NULL, NULL, &xm, &ym, &zm);
		checkPetscError(ierr, "setupPetsc3DMonitor: DMDAGetCorners failed.");
		// Create the local vectors on each process
		solverHandler.createLocalNE(xm, ym, zm);

		// Get the previous time if concentrations were stored and initialize the fluence
		if (hasConcentrations) {

			assert(lastTsGroup);

			// Get the previous time from the HDF5 file
			double previousTime = lastTsGroup->readPreviousTime();
			solverHandler.setPreviousTime(previousTime);
			// Initialize the fluence
			auto fluxHandler = solverHandler.getFluxHandler();
			// Increment the fluence with the value at this current timestep
			fluxHandler->computeFluence(previousTime);
		}

		// computeFluence will be called at each timestep
		ierr = TSMonitorSet(ts, computeFluence, NULL, NULL);
		checkPetscError(ierr,
				"setupPetsc3DMonitor: TSMonitorSet (computeFluence) failed.");

		// computeXenonRetention3D will be called at each timestep
		ierr = TSMonitorSet(ts, computeXenonRetention3D, NULL, NULL);
		checkPetscError(ierr,
				"setupPetsc3DMonitor: TSMonitorSet (computeXenonRetention3D) failed.");

		// Uncomment to clear the file where the retention will be written
		std::ofstream outputFile;
		outputFile.open("retentionOut.txt");
		outputFile.close();
	}

// Set the monitor to save surface plots of clusters concentration
	if (flag2DXYPlot) {
		// Only the master process will create the plot
		if (procId == 0) {
			// Create a SurfacePlot
			surfacePlotXY3D = vizHandlerRegistry->getPlot("surfacePlotXY3D",
					xolotlViz::PlotType::SURFACE);

			// Create and set the label provider
			auto labelProvider = std::make_shared<xolotlViz::LabelProvider>(
					"labelProvider");
			labelProvider->axis1Label = "Depth (nm)";
			labelProvider->axis2Label = "Y (nm)";
			labelProvider->axis3Label = "Concentration";

			// Give it to the plot
			surfacePlotXY3D->setLabelProvider(labelProvider);

			// Create the data provider
			auto dataProvider = std::make_shared<xolotlViz::CvsXYDataProvider>(
					"dataProvider");

			// Give it to the plot
			surfacePlotXY3D->setDataProvider(dataProvider);
		}

		// monitorSurfaceXY3D will be called at each timestep
		ierr = TSMonitorSet(ts, monitorSurfaceXY3D, NULL, NULL);
		checkPetscError(ierr,
				"setupPetsc3DMonitor: TSMonitorSet (monitorSurfaceXY3D) failed.");
	}

// Set the monitor to save surface plots of clusters concentration
	if (flag2DXZPlot) {
		// Only the master process will create the plot
		if (procId == 0) {
			// Create a SurfacePlot
			surfacePlotXZ3D = vizHandlerRegistry->getPlot("surfacePlotXZ3D",
					xolotlViz::PlotType::SURFACE);

			// Create and set the label provider
			auto labelProvider = std::make_shared<xolotlViz::LabelProvider>(
					"labelProvider");
			labelProvider->axis1Label = "Depth (nm)";
			labelProvider->axis2Label = "Z (nm)";
			labelProvider->axis3Label = "Concentration";

			// Give it to the plot
			surfacePlotXZ3D->setLabelProvider(labelProvider);

			// Create the data provider
			auto dataProvider = std::make_shared<xolotlViz::CvsXYDataProvider>(
					"dataProvider");

			// Give it to the plot
			surfacePlotXZ3D->setDataProvider(dataProvider);
		}

		// monitorSurfaceXZ3D will be called at each timestep
		ierr = TSMonitorSet(ts, monitorSurfaceXZ3D, NULL, NULL);
		checkPetscError(ierr,
				"setupPetsc3DMonitor: TSMonitorSet (monitorSurfaceXZ3D) failed.");
	}

// Set the monitor to output data for TRIDYN
	if (flagTRIDYN) {
		// computeTRIDYN3D will be called at each timestep
		ierr = TSMonitorSet(ts, computeTRIDYN3D, NULL, NULL);
		checkPetscError(ierr,
				"setupPetsc3DMonitor: TSMonitorSet (computeTRIDYN3D) failed.");
	}

// Set the monitor to simply change the previous time to the new time
// monitorTime will be called at each timestep
	ierr = TSMonitorSet(ts, monitorTime, NULL, NULL);
	checkPetscError(ierr,
			"setupPetsc3DMonitor: TSMonitorSet (monitorTime) failed.");

	PetscFunctionReturn(0);
}

/**
 * This operation resets all the global variables to their original values.
 * @return A standard PETSc error code
 */
PetscErrorCode reset3DMonitor() {
	timeStepThreshold = 0.0;
	hdf5Stride3D = 0.0;
	hdf5Previous3D = 0;
	hdf5OutputName3D = "xolotlStop.h5";
	previousIFlux3D.clear();
	nInterstitial3D.clear();
	sputteringYield3D = 0.0;
	depthPositions3D.clear();
	indices3D.clear();
	weights3D.clear();
	radii3D.clear();

	PetscFunctionReturn(0);
}

}

/* end namespace xolotlSolver */<|MERGE_RESOLUTION|>--- conflicted
+++ resolved
@@ -312,18 +312,6 @@
 	int procId;
 	MPI_Comm_rank(xolotlComm, &procId);
 
-<<<<<<< HEAD
-	// Sum all the concentrations through MPI reduce
-	double totalHeConcentration = 0.0;
-	MPI_Reduce(&heConcentration, &totalHeConcentration, 1, MPI_DOUBLE, MPI_SUM,
-			0, xolotlComm);
-	double totalDConcentration = 0.0;
-	MPI_Reduce(&dConcentration, &totalDConcentration, 1, MPI_DOUBLE, MPI_SUM, 0,
-			xolotlComm);
-	double totalTConcentration = 0.0;
-	MPI_Reduce(&tConcentration, &totalTConcentration, 1, MPI_DOUBLE, MPI_SUM, 0,
-			xolotlComm);
-=======
 	// Determine total concentrations for He, D, T.
 	std::array<double, 3> myConcData { heConcentration, dConcentration,
 			tConcentration };
@@ -331,13 +319,12 @@
 
 	MPI_Reduce(myConcData.data(), totalConcData.data(), myConcData.size(),
 	MPI_DOUBLE,
-	MPI_SUM, 0, PETSC_COMM_WORLD);
+	MPI_SUM, 0, xolotlComm);
 
 	// Extract total He, D, T concentrations.  Values are valid only on rank 0.
 	double totalHeConcentration = totalConcData[0];
 	double totalDConcentration = totalConcData[1];
 	double totalTConcentration = totalConcData[2];
->>>>>>> 9d4adf20
 
 	// Master process
 	if (procId == 0) {
@@ -532,15 +519,11 @@
 	MPI_Comm_rank(xolotlComm, &procId);
 
 	// Sum all the concentrations through MPI reduce
-<<<<<<< HEAD
-	double totalXeConcentration = 0.0;
-	MPI_Reduce(&xeConcentration, &totalXeConcentration, 1, MPI_DOUBLE, MPI_SUM,
-			0, xolotlComm);
-	double totalBubbleConcentration = 0.0;
-	MPI_Reduce(&bubbleConcentration, &totalBubbleConcentration, 1, MPI_DOUBLE,
-	MPI_SUM, 0, xolotlComm);
-	double totalRadii = 0.0;
-	MPI_Reduce(&radii, &totalRadii, 1, MPI_DOUBLE, MPI_SUM, 0, xolotlComm);
+	std::array<double, 5> myConcData { xeConcentration, bubbleConcentration,
+			radii, partialBubbleConcentration, partialRadii };
+	std::array<double, 5> totalConcData;
+	MPI_Reduce(myConcData.data(), totalConcData.data(), myConcData.size(),
+	MPI_DOUBLE, MPI_SUM, 0, xolotlComm);
 
 	// GB
 	// Get the delta time from the previous timestep to this timestep
@@ -654,13 +637,6 @@
 					zk - zs);
 		}
 	}
-=======
-	std::array<double, 5> myConcData { xeConcentration, bubbleConcentration,
-			radii, partialBubbleConcentration, partialRadii };
-	std::array<double, 5> totalConcData;
-	MPI_Reduce(myConcData.data(), totalConcData.data(), myConcData.size(),
-	MPI_DOUBLE, MPI_SUM, 0, PETSC_COMM_WORLD);
->>>>>>> 9d4adf20
 
 // Master process
 	if (procId == 0) {
@@ -675,28 +651,18 @@
 
 		// Print the result
 		std::cout << "\nTime: " << time << std::endl;
-<<<<<<< HEAD
-		std::cout << "Xenon concentration = " << totalXeConcentration
+		std::cout << "Xenon concentration = " << totalConcData[0] << std::endl
 				<< std::endl;
 		std::cout << "Xenon GB = " << nXenon / surface << std::endl
-=======
-		std::cout << "Xenon concentration = " << totalConcData[0] << std::endl
->>>>>>> 9d4adf20
 				<< std::endl;
 
 		// Uncomment to write the retention and the fluence in a file
 		std::ofstream outputFile;
 		outputFile.open("retentionOut.txt", ios::app);
-<<<<<<< HEAD
-		outputFile << time << " " << totalXeConcentration << " " << fluence
-				<< " " << totalRadii / totalBubbleConcentration << " "
-				<< partialRadii / partialBubbleConcentration << " "
-				<< nXenon / surface << std::endl;
-=======
 		outputFile << time << " " << totalConcData[0] << " "
 				<< totalConcData[2] / totalConcData[1] << " "
-				<< totalConcData[4] / totalConcData[3] << std::endl;
->>>>>>> 9d4adf20
+				<< totalConcData[4] / totalConcData[3] << " "
+				<< nXenon / surface << std::endl;
 		outputFile.close();
 	}
 
@@ -806,25 +772,15 @@
 			}
 		}
 
-<<<<<<< HEAD
-		double heConc = 0.0, dConc = 0.0, tConc = 0.0, vConc = 0.0, iConc = 0.0;
-		MPI_Reduce(&heLocalConc, &heConc, 1, MPI_DOUBLE, MPI_SUM, 0,
-				xolotlComm);
-		MPI_Reduce(&dLocalConc, &dConc, 1, MPI_DOUBLE, MPI_SUM, 0, xolotlComm);
-		MPI_Reduce(&tLocalConc, &tConc, 1, MPI_DOUBLE, MPI_SUM, 0, xolotlComm);
-		MPI_Reduce(&vLocalConc, &vConc, 1, MPI_DOUBLE, MPI_SUM, 0, xolotlComm);
-		MPI_Reduce(&iLocalConc, &iConc, 1, MPI_DOUBLE, MPI_SUM, 0, xolotlComm);
-=======
 		std::array<double, 5> myConcData { heLocalConc, dLocalConc, tLocalConc,
 				vLocalConc, iLocalConc };
 		std::array<double, 5> totalConcData;
 
 		MPI_Reduce(myConcData.data(), totalConcData.data(), myConcData.size(),
 		MPI_DOUBLE,
-		MPI_SUM, 0, PETSC_COMM_WORLD);
->>>>>>> 9d4adf20
-
-		// The master process writes computes the cumulative value and writes in the file
+		MPI_SUM, 0, xolotlComm);
+
+		// The master process writes the cumulative value and writes in the file
 		if (procId == 0) {
 			outputFile
 					<< x
