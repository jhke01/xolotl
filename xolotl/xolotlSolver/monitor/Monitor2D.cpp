--- conflicted
+++ resolved
@@ -515,10 +515,9 @@
 
 	// Get the total size of the grid
 	PetscInt Mx, My;
-	ierr = DMDAGetInfo(da, PETSC_IGNORE, &Mx, &My, PETSC_IGNORE,
-	PETSC_IGNORE, PETSC_IGNORE, PETSC_IGNORE, PETSC_IGNORE,
-	PETSC_IGNORE, PETSC_IGNORE, PETSC_IGNORE, PETSC_IGNORE,
-	PETSC_IGNORE);
+	ierr = DMDAGetInfo(da, PETSC_IGNORE, &Mx, &My, PETSC_IGNORE, PETSC_IGNORE,
+			PETSC_IGNORE, PETSC_IGNORE, PETSC_IGNORE, PETSC_IGNORE,
+			PETSC_IGNORE, PETSC_IGNORE, PETSC_IGNORE, PETSC_IGNORE);
 	CHKERRQ(ierr);
 
 	// Get the physical grid
@@ -577,20 +576,19 @@
 	}
 
 	// Get the current process ID
+	auto xolotlComm = xolotlCore::MPIUtils::getMPIComm();
 	int procId;
-	MPI_Comm_rank(PETSC_COMM_WORLD, &procId);
+	MPI_Comm_rank(xolotlComm, &procId);
 
 	// Sum all the concentrations through MPI reduce
 	double totalXeConcentration = 0.0;
-	MPI_Reduce(&xeConcentration, &totalXeConcentration, 1, MPI_DOUBLE,
-	MPI_SUM, 0, PETSC_COMM_WORLD);
+	MPI_Reduce(&xeConcentration, &totalXeConcentration, 1, MPI_DOUBLE, MPI_SUM,
+			0, xolotlComm);
 	double totalBubbleConcentration = 0.0;
-	MPI_Reduce(&bubbleConcentration, &totalBubbleConcentration, 1,
-	MPI_DOUBLE,
-	MPI_SUM, 0, MPI_COMM_WORLD);
+	MPI_Reduce(&bubbleConcentration, &totalBubbleConcentration, 1, MPI_DOUBLE,
+			MPI_SUM, 0, xolotlComm);
 	double totalRadii = 0.0;
-	MPI_Reduce(&radii, &totalRadii, 1, MPI_DOUBLE, MPI_SUM, 0,
-	MPI_COMM_WORLD);
+	MPI_Reduce(&radii, &totalRadii, 1, MPI_DOUBLE, MPI_SUM, 0, xolotlComm);
 
 	// GB
 	// Get the delta time from the previous timestep to this timestep
@@ -604,64 +602,64 @@
 	// Loop on the GB
 	for (auto const& pair : gbVector) {
 		// X segment
-			// Left
-			int xi = std::get<0>(pair) - 1;
-			int yj = std::get<1>(pair);
-
-			// Check we are on the right proc
-			if (xi >= xs && xi < xs + xm && yj >= ys && yj < ys + ym) {
-
-				// Factor for finite difference
-				double hxLeft = grid[xi + 2] - grid[xi + 1];
-				double hxRight = grid[xi + 3] - grid[xi + 2];
-				// Consider each xenon cluster.
-				for (auto const& xeMapItem : network.getAll(ReactantType::Xe)) {
-					// Get the cluster
-					auto const& cluster = *(xeMapItem.second);
-					// Get its id
-					int id = cluster.getId() - 1;
-					// Get its size and diffusion coefficient
-					int size = cluster.getSize();
-					// Compute the flux coming from the left
-					newFlux += (double) size * solutionArray[yj][xi][id]
-							* cluster.getDiffusionCoefficient(xi + 1 - xs) * 2.0
-							* hy / (hxLeft + hxRight);
+		// Left
+		int xi = std::get<0>(pair) - 1;
+		int yj = std::get<1>(pair);
+
+		// Check we are on the right proc
+		if (xi >= xs && xi < xs + xm && yj >= ys && yj < ys + ym) {
+
+			// Factor for finite difference
+			double hxLeft = grid[xi + 2] - grid[xi + 1];
+			double hxRight = grid[xi + 3] - grid[xi + 2];
+			// Consider each xenon cluster.
+			for (auto const& xeMapItem : network.getAll(ReactantType::Xe)) {
+				// Get the cluster
+				auto const& cluster = *(xeMapItem.second);
+				// Get its id
+				int id = cluster.getId() - 1;
+				// Get its size and diffusion coefficient
+				int size = cluster.getSize();
+				// Compute the flux coming from the left
+				newFlux += (double) size * solutionArray[yj][xi][id]
+						* cluster.getDiffusionCoefficient(xi + 1 - xs) * 2.0
+						* hy / (hxLeft + hxRight);
 
 //					if (timestep > 85)
 //						std::cout << "left: " << xi << " " << yj << " "
 //								<< cluster.getDiffusionCoefficient(xi + 1 - xs)
 //								<< " " << hxLeft + hxRight << " " << solutionArray[yj][xi][id] << std::endl;
-				}
-			}
-
-			// Right
-			xi = std::get<0>(pair) + 1;
-
-			// Check we are on the right proc
-			if (xi >= xs && xi < xs + xm && yj >= ys && yj < ys + ym) {
-
-				// Factor for finite difference
-				double hxLeft = grid[xi] - grid[xi - 1];
-				double hxRight = grid[xi + 1] - grid[xi];
-				// Consider each xenon cluster.
-				for (auto const& xeMapItem : network.getAll(ReactantType::Xe)) {
-					// Get the cluster
-					auto const& cluster = *(xeMapItem.second);
-					// Get its id
-					int id = cluster.getId() - 1;
-					// Get its size and diffusion coefficient
-					int size = cluster.getSize();
-					// Compute the flux coming from the right
-					newFlux += (double) size * solutionArray[yj][xi][id]
-							* cluster.getDiffusionCoefficient(xi + 1 - xs) * 2.0
-							* hy / (hxLeft + hxRight);
+			}
+		}
+
+		// Right
+		xi = std::get<0>(pair) + 1;
+
+		// Check we are on the right proc
+		if (xi >= xs && xi < xs + xm && yj >= ys && yj < ys + ym) {
+
+			// Factor for finite difference
+			double hxLeft = grid[xi] - grid[xi - 1];
+			double hxRight = grid[xi + 1] - grid[xi];
+			// Consider each xenon cluster.
+			for (auto const& xeMapItem : network.getAll(ReactantType::Xe)) {
+				// Get the cluster
+				auto const& cluster = *(xeMapItem.second);
+				// Get its id
+				int id = cluster.getId() - 1;
+				// Get its size and diffusion coefficient
+				int size = cluster.getSize();
+				// Compute the flux coming from the right
+				newFlux += (double) size * solutionArray[yj][xi][id]
+						* cluster.getDiffusionCoefficient(xi + 1 - xs) * 2.0
+						* hy / (hxLeft + hxRight);
 
 //					if (timestep > 85)
 //						std::cout << "right: " << xi << " " << yj << " "
 //								<< cluster.getDiffusionCoefficient(xi + 1 - xs)
 //								<< " " << hxLeft + hxRight << " " << solutionArray[yj][xi][id] << std::endl;
-				}
-			}
+			}
+		}
 //		// Y segment
 //		else if (pair.second == 1) {
 //			// Bottom
@@ -732,15 +730,16 @@
 				<< std::endl;
 		std::cout << "Xenon concentration = " << totalXeConcentration
 				<< std::endl;
-		std::cout << "Xenon GB = " << nXenon2D / surface << std::endl << std::endl;
+		std::cout << "Xenon GB = " << nXenon2D / surface << std::endl
+				<< std::endl;
 
 		// Uncomment to write the retention and the fluence in a file
 		std::ofstream outputFile;
 		outputFile.open("retentionOut.txt", ios::app);
-		outputFile << time << " "
-				<< 100.0 * (totalXeConcentration / (fluence)) << " "
-				<< totalXeConcentration << " " << fluence - totalXeConcentration
-				<< " " << totalRadii / totalBubbleConcentration << " "
+		outputFile << time << " " << 100.0 * (totalXeConcentration / (fluence))
+				<< " " << totalXeConcentration << " "
+				<< fluence - totalXeConcentration << " "
+				<< totalRadii / totalBubbleConcentration << " "
 				<< nXenon2D / surface << std::endl;
 		outputFile.close();
 	}
@@ -1523,8 +1522,12 @@
 
 			// Throw an exception if the position is negative
 			if (surfacePos < 0) {
+				// Get the option from the TS
+				PetscOptions petscOptions;
+				ierr = PetscObjectGetOptions((PetscObject) ts, &petscOptions);
+				CHKERRQ(ierr);
 				PetscBool flagCheck;
-				ierr = PetscOptionsHasName(NULL, NULL, "-check_collapse",
+				ierr = PetscOptionsHasName(petscOptions, NULL, "-check_collapse",
 						&flagCheck);
 				CHKERRQ(ierr);
 				if (flagCheck) {
@@ -1560,8 +1563,7 @@
 				temp = solutionArray[yj][xi][dof - 1];
 			}
 			double surfTemp = 0.0;
-			MPI_Allreduce(&temp, &surfTemp, 1, MPI_DOUBLE, MPI_SUM,
-					xolotlComm);
+			MPI_Allreduce(&temp, &surfTemp, 1, MPI_DOUBLE, MPI_SUM, xolotlComm);
 			// Loop on the new grid points
 			while (nGridPoints >= 0) {
 				// Position of the newly created grid point
@@ -1681,12 +1683,12 @@
 
 	// Get the option from the TS
 	PetscOptions petscOptions;
-	ierr = PetscObjectGetOptions((PetscObject)ts, &petscOptions);
-	checkPetscError(ierr,
-			"setupPetsc2DMonitor: PetscObjectGetOptions failed.");
+	ierr = PetscObjectGetOptions((PetscObject) ts, &petscOptions);
+	checkPetscError(ierr, "setupPetsc2DMonitor: PetscObjectGetOptions failed.");
 
 	// Check the option -check_collapse
-	ierr = PetscOptionsHasName(petscOptions, NULL, "-check_collapse", &flagCheck);
+	ierr = PetscOptionsHasName(petscOptions, NULL, "-check_collapse",
+			&flagCheck);
 	checkPetscError(ierr,
 			"setupPetsc2DMonitor: PetscOptionsHasName (-check_collapse) failed.");
 
@@ -1701,17 +1703,13 @@
 			"setupPetsc2DMonitor: PetscOptionsHasName (-plot_2d) failed.");
 
 	// Check the option -helium_retention
-<<<<<<< HEAD
-	ierr = PetscOptionsHasName(petscOptions, NULL, "-helium_retention", &flagRetention);
-=======
-	ierr = PetscOptionsHasName(NULL, NULL, "-helium_retention",
+	ierr = PetscOptionsHasName(petscOptions, NULL, "-helium_retention",
 			&flagHeRetention);
->>>>>>> fe5a7036
 	checkPetscError(ierr,
 			"setupPetsc2DMonitor: PetscOptionsHasName (-helium_retention) failed.");
 
 	// Check the option -xenon_retention
-	ierr = PetscOptionsHasName(NULL, NULL, "-xenon_retention",
+	ierr = PetscOptionsHasName(petscOptions, NULL, "-xenon_retention",
 			&flagXeRetention);
 	checkPetscError(ierr,
 			"setupPetsc2DMonitor: PetscOptionsHasName (-xenon_retention) failed.");
@@ -1783,8 +1781,8 @@
 	if (flagStatus) {
 		// Find the stride to know how often the HDF5 file has to be written
 		PetscBool flag;
-		ierr = PetscOptionsGetReal(petscOptions, NULL, "-start_stop", &hdf5Stride2D,
-				&flag);
+		ierr = PetscOptionsGetReal(petscOptions, NULL, "-start_stop",
+				&hdf5Stride2D, &flag);
 		checkPetscError(ierr,
 				"setupPetsc2DMonitor: PetscOptionsGetReal (-start_stop) failed.");
 		if (!flag)
@@ -2092,12 +2090,17 @@
 	nInterstitial2D.clear();
 	previousHeFlux2D.clear();
 	nHelium2D.clear();
+	previousXeFlux2D = 0.0;
+	nXenon2D = 0.0;
 	previousDFlux2D.clear();
 	nDeuterium2D.clear();
 	previousTFlux2D.clear();
 	nTritium2D.clear();
 	sputteringYield2D = 0.0;
 	depthPositions2D.clear();
+	indices2D.clear();
+	weights2D.clear();
+	radii2D.clear();
 
 	PetscFunctionReturn(0);
 }
