--- conflicted
+++ resolved
@@ -129,8 +129,8 @@
 	CHKERRQ(ierr);
 	// Get the size of the total grid
 	ierr = DMDAGetInfo(da, PETSC_IGNORE, &Mx, &My, PETSC_IGNORE, PETSC_IGNORE,
-			PETSC_IGNORE, PETSC_IGNORE, PETSC_IGNORE, PETSC_IGNORE,
-			PETSC_IGNORE, PETSC_IGNORE, PETSC_IGNORE, PETSC_IGNORE);
+	PETSC_IGNORE, PETSC_IGNORE, PETSC_IGNORE, PETSC_IGNORE,
+	PETSC_IGNORE, PETSC_IGNORE, PETSC_IGNORE, PETSC_IGNORE);
 	CHKERRQ(ierr);
 
 	// Get the solver handler
@@ -183,7 +183,7 @@
 	for (PetscInt j = 0; j < My; j++) {
 		for (PetscInt i = 0; i < Mx; i++) {
 			// Wait for all the processes
-			MPI_Barrier (PETSC_COMM_WORLD);
+			MPI_Barrier(xolotlComm);
 
 			// Size of the concentration that will be stored
 			int concSize = -1;
@@ -269,8 +269,8 @@
 	CHKERRQ(ierr);
 	// Get the size of the total grid
 	ierr = DMDAGetInfo(da, PETSC_IGNORE, &Mx, &My, PETSC_IGNORE, PETSC_IGNORE,
-			PETSC_IGNORE, PETSC_IGNORE, PETSC_IGNORE, PETSC_IGNORE,
-			PETSC_IGNORE, PETSC_IGNORE, PETSC_IGNORE, PETSC_IGNORE);
+	PETSC_IGNORE, PETSC_IGNORE, PETSC_IGNORE, PETSC_IGNORE,
+	PETSC_IGNORE, PETSC_IGNORE, PETSC_IGNORE, PETSC_IGNORE);
 	CHKERRQ(ierr);
 
 	// Get the physical grid in the x direction
@@ -335,13 +335,8 @@
 
 	// Get the total size of the grid
 	ierr = DMDAGetInfo(da, PETSC_IGNORE, &Mx, &My, PETSC_IGNORE, PETSC_IGNORE,
-<<<<<<< HEAD
 	PETSC_IGNORE, PETSC_IGNORE, PETSC_IGNORE, PETSC_IGNORE,
 	PETSC_IGNORE, PETSC_IGNORE, PETSC_IGNORE, PETSC_IGNORE);
-=======
-			PETSC_IGNORE, PETSC_IGNORE, PETSC_IGNORE, PETSC_IGNORE,
-			PETSC_IGNORE, PETSC_IGNORE, PETSC_IGNORE, PETSC_IGNORE);
->>>>>>> 055097a4
 	CHKERRQ(ierr);
 
 	// Look at the fluxes going in the bulk if the bottom is a free surface
@@ -529,13 +524,8 @@
 	// Get the total size of the grid
 	PetscInt Mx, My;
 	ierr = DMDAGetInfo(da, PETSC_IGNORE, &Mx, &My, PETSC_IGNORE, PETSC_IGNORE,
-<<<<<<< HEAD
 	PETSC_IGNORE, PETSC_IGNORE, PETSC_IGNORE, PETSC_IGNORE,
 	PETSC_IGNORE, PETSC_IGNORE, PETSC_IGNORE, PETSC_IGNORE);
-=======
-			PETSC_IGNORE, PETSC_IGNORE, PETSC_IGNORE, PETSC_IGNORE,
-			PETSC_IGNORE, PETSC_IGNORE, PETSC_IGNORE, PETSC_IGNORE);
->>>>>>> 055097a4
 	CHKERRQ(ierr);
 
 	// Get the physical grid
@@ -645,7 +635,6 @@
 	auto gbVector = solverHandler.getGBVector();
 	// Loop on the GB
 	for (auto const& pair : gbVector) {
-<<<<<<< HEAD
 		// Middle
 		int xi = std::get<0>(pair);
 		int yj = std::get<1>(pair);
@@ -719,56 +708,6 @@
 			xi = std::get<0>(pair);
 			yj = std::get<1>(pair);
 			previousXeFlux2D[xi - xs][yj - ys] = localRate;
-=======
-		// X segment
-		// Left
-		int xi = std::get<0>(pair) - 1;
-		int yj = std::get<1>(pair);
-
-		// Check we are on the right proc
-		if (xi >= xs && xi < xs + xm && yj >= ys && yj < ys + ym) {
-
-			// Factor for finite difference
-			double hxLeft = grid[xi + 2] - grid[xi + 1];
-			double hxRight = grid[xi + 3] - grid[xi + 2];
-			// Consider each xenon cluster.
-			for (auto const& xeMapItem : network.getAll(ReactantType::Xe)) {
-				// Get the cluster
-				auto const& cluster = *(xeMapItem.second);
-				// Get its id
-				int id = cluster.getId() - 1;
-				// Get its size and diffusion coefficient
-				int size = cluster.getSize();
-				// Compute the flux coming from the left
-				newFlux += (double) size * solutionArray[yj][xi][id]
-						* cluster.getDiffusionCoefficient(xi + 1 - xs) * 2.0
-						* hy / (hxLeft + hxRight);
-			}
-		}
-
-		// Right
-		xi = std::get<0>(pair) + 1;
-
-		// Check we are on the right proc
-		if (xi >= xs && xi < xs + xm && yj >= ys && yj < ys + ym) {
-
-			// Factor for finite difference
-			double hxLeft = grid[xi] - grid[xi - 1];
-			double hxRight = grid[xi + 1] - grid[xi];
-			// Consider each xenon cluster.
-			for (auto const& xeMapItem : network.getAll(ReactantType::Xe)) {
-				// Get the cluster
-				auto const& cluster = *(xeMapItem.second);
-				// Get its id
-				int id = cluster.getId() - 1;
-				// Get its size and diffusion coefficient
-				int size = cluster.getSize();
-				// Compute the flux coming from the right
-				newFlux += (double) size * solutionArray[yj][xi][id]
-						* cluster.getDiffusionCoefficient(xi + 1 - xs) * 2.0
-						* hy / (hxLeft + hxRight);
-			}
->>>>>>> 055097a4
 		}
 	}
 
@@ -791,17 +730,9 @@
 		// Uncomment to write the retention and the fluence in a file
 		std::ofstream outputFile;
 		outputFile.open("retentionOut.txt", ios::app);
-<<<<<<< HEAD
-		outputFile << time << " " << totalXeConcentration << " "
-				<< fluence << " "
-				<< totalRadii / totalBubbleConcentration << " "
-=======
-		outputFile << time << " " << 100.0 * (totalXeConcentration / (fluence))
-				<< " " << totalXeConcentration << " "
-				<< fluence - totalXeConcentration << " "
-				<< totalRadii / totalBubbleConcentration << " "
+		outputFile << time << " " << totalXeConcentration << " " << fluence
+				<< " " << totalRadii / totalBubbleConcentration << " "
 				<< partialRadii / partialBubbleConcentration << " "
->>>>>>> 055097a4
 				<< nXenon2D / surface << std::endl;
 		outputFile.close();
 	}
@@ -851,8 +782,8 @@
 	// Get the total size of the grid rescale the concentrations
 	PetscInt Mx, My;
 	ierr = DMDAGetInfo(da, PETSC_IGNORE, &Mx, &My, PETSC_IGNORE, PETSC_IGNORE,
-			PETSC_IGNORE, PETSC_IGNORE, PETSC_IGNORE, PETSC_IGNORE,
-			PETSC_IGNORE, PETSC_IGNORE, PETSC_IGNORE, PETSC_IGNORE);
+	PETSC_IGNORE, PETSC_IGNORE, PETSC_IGNORE, PETSC_IGNORE,
+	PETSC_IGNORE, PETSC_IGNORE, PETSC_IGNORE, PETSC_IGNORE);
 	CHKERRQ(ierr);
 
 	// Get the physical grid
@@ -975,8 +906,8 @@
 	CHKERRQ(ierr);
 	// Get the size of the total grid
 	ierr = DMDAGetInfo(da, PETSC_IGNORE, &Mx, &My, PETSC_IGNORE, PETSC_IGNORE,
-			PETSC_IGNORE, PETSC_IGNORE, PETSC_IGNORE, PETSC_IGNORE,
-			PETSC_IGNORE, PETSC_IGNORE, PETSC_IGNORE, PETSC_IGNORE);
+	PETSC_IGNORE, PETSC_IGNORE, PETSC_IGNORE, PETSC_IGNORE,
+	PETSC_IGNORE, PETSC_IGNORE, PETSC_IGNORE, PETSC_IGNORE);
 	CHKERRQ(ierr);
 
 	// Get the solver handler
@@ -1056,11 +987,7 @@
 			}
 
 			// Wait for everybody at each grid point
-<<<<<<< HEAD
 			MPI_Barrier(xolotlComm);
-=======
-			MPI_Barrier (PETSC_COMM_WORLD);
->>>>>>> 055097a4
 		}
 	}
 
@@ -1142,8 +1069,8 @@
 
 	// Get the size of the total grid
 	ierr = DMDAGetInfo(da, PETSC_IGNORE, &Mx, &My, PETSC_IGNORE, PETSC_IGNORE,
-			PETSC_IGNORE, PETSC_IGNORE, PETSC_IGNORE, PETSC_IGNORE,
-			PETSC_IGNORE, PETSC_IGNORE, PETSC_IGNORE, PETSC_IGNORE);
+	PETSC_IGNORE, PETSC_IGNORE, PETSC_IGNORE, PETSC_IGNORE,
+	PETSC_IGNORE, PETSC_IGNORE, PETSC_IGNORE, PETSC_IGNORE);
 	CHKERRQ(ierr);
 
 	// Get the solver handler
@@ -1446,8 +1373,8 @@
 
 	// Get the size of the total grid
 	ierr = DMDAGetInfo(da, PETSC_IGNORE, &Mx, &My, PETSC_IGNORE, PETSC_IGNORE,
-			PETSC_IGNORE, PETSC_IGNORE, PETSC_IGNORE, PETSC_IGNORE,
-			PETSC_IGNORE, PETSC_IGNORE, PETSC_IGNORE, PETSC_IGNORE);
+	PETSC_IGNORE, PETSC_IGNORE, PETSC_IGNORE, PETSC_IGNORE,
+	PETSC_IGNORE, PETSC_IGNORE, PETSC_IGNORE, PETSC_IGNORE);
 	CHKERRQ(ierr);
 
 	// Get the solver handler
@@ -1832,8 +1759,8 @@
 	// Get the total size of the grid
 	PetscInt Mx, My;
 	ierr = DMDAGetInfo(da, PETSC_IGNORE, &Mx, &My, PETSC_IGNORE, PETSC_IGNORE,
-			PETSC_IGNORE, PETSC_IGNORE, PETSC_IGNORE, PETSC_IGNORE,
-			PETSC_IGNORE, PETSC_IGNORE, PETSC_IGNORE, PETSC_IGNORE);
+	PETSC_IGNORE, PETSC_IGNORE, PETSC_IGNORE, PETSC_IGNORE,
+	PETSC_IGNORE, PETSC_IGNORE, PETSC_IGNORE, PETSC_IGNORE);
 	CHKERRQ(ierr);
 	checkPetscError(ierr, "setupPetsc2DMonitor: DMDAGetInfo failed.");
 
