#ifndef SOLVERHANDLER_H
#define SOLVERHANDLER_H

// Includes
#include <ISolverHandler.h>
#include <RandomNumberGenerator.h>
#include <XFile.h>
#include <MPIUtils.h>

namespace xolotlSolver {

/**
 * This class and its subclasses realize the ISolverHandler interface to solve the
 * advection-diffusion-reaction problem with currently supported solvers.
 */
class SolverHandler: public ISolverHandler {
protected:

	/**
	 * The vector to know where the GB are.
	 *
	 * The first pair is the location of a grid point (X,Y),
	 */
	std::vector<std::tuple<int, int, int> > gbVector;

	//! The name of the network file
	std::string networkName;

	//! The original network created from the network loader.
	xolotlCore::IReactionNetwork& network;

	//! Vector storing the grid in the x direction
	std::vector<double> grid;

	//! The number of grid points in the depth direction.
	int nX;

	//! The number of grid points in the Y direction.
	int nY;

	//! The number of grid points in the Z direction.
	int nZ;

	//! The grid step size in the depth direction.
	double hX;

	//! The grid step size in the y direction.
	double hY;

	//! The grid step size in the z direction.
	double hZ;

	//! The number of grid points by which the boundary condition should be shifted at this side.
	int leftOffset, rightOffset, bottomOffset, topOffset, frontOffset,
			backOffset;

	//! The initial vacancy concentration.
	double initialVConc;

	//! The vector of retention value.
	std::vector<double> retention;

	//! The original flux handler created.
	xolotlCore::IFluxHandler *fluxHandler;

	//! The original temperature handler created.
	xolotlCore::ITemperatureHandler *temperatureHandler;

	//! The original diffusion handler created.
	xolotlCore::IDiffusionHandler *diffusionHandler;

	//! The vector of advection handlers.
	std::vector<xolotlCore::IAdvectionHandler *> advectionHandlers;

	//! The original modified trap-mutation handler created.
	xolotlCore::ITrapMutationHandler *mutationHandler;

	//! The original re-solution handler created.
	xolotlCore::IReSolutionHandler *resolutionHandler;

	//! The number of dimensions for the problem.
	int dimension;

	//! The portion of void at the beginning of the problem.
	double portion;

	//! Which type of grid does the used want to use.
	std::string useRegularGrid;

	//! If the user wants to move the surface.
	bool movingSurface;

	//! If the user wants to burst bubbles.
	bool bubbleBursting;

	//! The sputtering yield for the problem.
	double sputteringYield;

	//! The depth parameter for the bubble bursting.
	double tauBursting;

	//! The value to use to seed the random number generator.
	unsigned int rngSeed;

	//! The random number generator to use.
	std::unique_ptr<RandomNumberGenerator<int, unsigned int>> rng;

	/**
	 * Method generating the grid in the x direction
	 *
	 * @param nx The number of grid points
	 * @param hx The step size
	 * @param surfacePos The position of the surface on the grid
	 * @param isPSI To know if we want a PSI grid or a NE grid
	 */
	void generateGrid(int nx, double hx, int surfacePos) {
		// Clear the grid
		grid.clear();

		// Check if the user wants a regular grid
		if (useRegularGrid == "regular") {
			// The grid will me made of nx + 1 points separated by hx nm
			for (int l = 0; l <= nx + 1; l++) {
				grid.push_back((double) l * hx);
			}
		}
		// If it is not regular do a fine mesh close to the surface and
		// increase the step size when away from the surface
		else if (useRegularGrid == "PSI") {
			// Initialize the value of the previous point
			double previousPoint = 0.0;

			// Loop on all the grid points
			for (int l = 0; l <= nx + 1; l++) {
				// Add the previous point
				grid.push_back(previousPoint);
				// 0.1nm step near the surface (x < 2.5nm)
				if (l < surfacePos + 26) {
					previousPoint += 0.1;
				}
				// Then 0.25nm (2.5nm < x < 5.0nm)
				else if (l < surfacePos + 36) {
					previousPoint += 0.25;
				}
				// Then 0.5nm (5.0nm < x < 7.5nm)
				else if (l < surfacePos + 41) {
					previousPoint += 0.5;
				}
				// Then 1.0nm step size (7.5nm < x < 50.5)
				else if (l < surfacePos + 84) {
					previousPoint += 1.0;
				}
				// Then 2.0nm step size (50.5nm < x < 100.5)
				else if (l < surfacePos + 109) {
					previousPoint += 2.0;
				}
				// Then 5.0nm step size (100.5nm < x < 150.5)
				else if (l < surfacePos + 119) {
					previousPoint += 5.0;
				}
				// Then 10.0nm step size (150.5nm < x < 300.5)
				else if (l < surfacePos + 134) {
					previousPoint += 10.0;
				}
				// Then 20.0nm step size (300.5nm < x < 500.5)
				else if (l < surfacePos + 144) {
					previousPoint += 20.0;
				}
				// Then 50.0nm step size (500.5nm < x < 1000.5)
				else if (l < surfacePos + 154) {
					previousPoint += 50.0;
				}
				// Then 100.0nm step size (1000.5nm < x < 5000.5)
				else if (l < surfacePos + 194) {
					previousPoint += 100.0;
				}
				// Then 200.0nm step size (5000.5nm < x < 10000.5)
				else if (l < surfacePos + 219) {
					previousPoint += 200.0;
				}
				// Then 500.0nm step size (10000.5nm < x < 20000.5)
				else if (l < surfacePos + 239) {
					previousPoint += 500.0;
				}
				// Then 1.0um step size (20000.5nm < x < 30000.5nm )
				else if (l < surfacePos + 249) {
					previousPoint += 1000.0;
				}
				// Then 2.0um step size (30000.5nm < x < 50000.5)
				else if (l < surfacePos + 259) {
					previousPoint += 2000.0;
				}
				// Then 5.0um step size (50000.5nm < x < 100000.5)
				else if (l < surfacePos + 269) {
					previousPoint += 5000.0;
				}
				// Then 10.0um step size (100000.5nm < x < 200000.5nm )
				else if (l < surfacePos + 279) {
					previousPoint += 10000.0;
				}
				// Then 20.0um step size (200000.5nm < x < 500000.5)
				else if (l < surfacePos + 294) {
					previousPoint += 20000.0;
				}
				// Then 50.0um step size (500000.5nm < x < 1000000.5)
				else if (l < surfacePos + 304) {
					previousPoint += 50000.0;
				}
				// Then 100.0um step size (1mm < x < 2mm )
				else if (l < surfacePos + 314) {
					previousPoint += 100000.0;
				}
				// Then 200.0um step size (2mm < x < 5mm)
				else if (l < surfacePos + 329) {
					previousPoint += 200000.0;
				}
				// Then 500.0um step size (5mm < x < 10mm)
				else if (l < surfacePos + 339) {
					previousPoint += 500000.0;
				}
				// Then 1.0mm step size (10mm < x)
				else {
					previousPoint += 1000000.0;
				}
			}
		}
		// If it is not regular do a fine mesh near points of interests
		else if (useRegularGrid == "NE") {
			// Initialize the value of the previous point
			double previousPoint = 0.0;

			// Loop on all the grid points
			for (int l = 0; l <= nx + 1; l++) {
				// Add the previous point
				grid.push_back(previousPoint);
				// 10nm step near the surface (x < 200nm)
				if (l < surfacePos + 21) {
					previousPoint += 10;
				}
				// 100nm step size (200nm < x < 1um)
				else if (l < surfacePos + 29) {
					previousPoint += 100;
				}
				// 1um step size (1um < x < 5um)
				else if (l < surfacePos + 33) {
					previousPoint += 1000;
				}
				// 5um step size (5um < x < 45um)
				else if (l < surfacePos + 41) {
					previousPoint += 5000;
				}
				// 1um step size (45um < x < 49um)
				else if (l < surfacePos + 45) {
					previousPoint += 1000;
				}
				// 100nm step size
				else if (l < surfacePos + 53) {
					previousPoint += 100;
				}
				// 10nm step size
				else if (l < surfacePos + 93) {
					previousPoint += 10;
				}
				// 100nm step size
				else if (l < surfacePos + 101) {
					previousPoint += 100;
				}
				// 1um step size
				else if (l < surfacePos + 105) {
					previousPoint += 1000;
				}
				// 5um step size
				else if (l < surfacePos + 113) {
					previousPoint += 5000;
				}
				// 1um step size
				else if (l < surfacePos + 117) {
					previousPoint += 1000;
				}
				// 100nm step size
				else if (l < surfacePos + 125) {
					previousPoint += 100;
				}
				// 10nm step size
				else {
					previousPoint += 10;
				}
			}
		}

		return;
	}

	/**
	 * Constructor.
	 *
	 * @param _network The reaction network to use.
	 */
	SolverHandler(xolotlCore::IReactionNetwork& _network) :
<<<<<<< HEAD
			networkName(""), network(_network), nX(0), nY(0), nZ(0), hX(0.0), hY(
					0.0), hZ(0.0), leftOffset(0), rightOffset(0), initialVConc(
					0.0), fluxHandler(nullptr), temperatureHandler(nullptr), diffusionHandler(
					nullptr), mutationHandler(nullptr), resolutionHandler(
					nullptr), dimension(-1), portion(0.0), useRegularGrid(true), movingSurface(
					false), bubbleBursting(false), sputteringYield(0.0), tauBursting(
					10.0), rngSeed(0) {
=======
			network(_network), networkName(""), nX(0), nY(0), nZ(0), hX(0.0), hY(
					0.0), hZ(0.0), leftOffset(1), rightOffset(1), bottomOffset(
					1), topOffset(1), frontOffset(1), backOffset(1), initialVConc(
					0.0), dimension(-1), portion(0.0), useRegularGrid(""), movingSurface(
					false), bubbleBursting(false), sputteringYield(0.0), fluxHandler(
					nullptr), temperatureHandler(nullptr), diffusionHandler(
					nullptr), mutationHandler(nullptr), resolutionHandler(
					nullptr), tauBursting(10.0), rngSeed(0) {
>>>>>>> fe5a7036
	}

public:

	//! The Constructor
	SolverHandler() = delete;

	~SolverHandler() {
	}

	/**
	 * Initialize all the physics handlers that are needed to solve the ADR equations.
	 * \see ISolverHandler.h
	 */
	void initializeHandlers(
			std::shared_ptr<xolotlFactory::IMaterialFactory> material,
			std::shared_ptr<xolotlCore::ITemperatureHandler> tempHandler,
			const xolotlCore::Options &options) override {

		// Determine who I am.
		int myProcId = -1;
		auto xolotlComm = xolotlCore::MPIUtils::getMPIComm();
		MPI_Comm_rank(xolotlComm, &myProcId);

		// Initialize our random number generator.
		bool useRNGSeedFromOptions = false;
		std::tie(useRNGSeedFromOptions, rngSeed) = options.getRNGSeed();
		if (not useRNGSeedFromOptions) {
			// User didn't give a seed value to use, so
			// use something based on current time and our proc id
			// so that it is different from run to run, and should
			// be different across all processes within a given run.
			rngSeed = time(NULL);
		}
		if (options.printRNGSeed()) {
			std::cout << "Proc " << myProcId << " using RNG seed value "
					<< rngSeed << std::endl;
		}
		rng = std::unique_ptr<RandomNumberGenerator<int, unsigned int>>(
				new RandomNumberGenerator<int, unsigned int>(
						rngSeed + myProcId));

		// Set the network loader
		networkName = options.getNetworkFilename();

		// Set the grid options
		// Take the parameter file option by default
		nX = options.getNX(), nY = options.getNY(), nZ = options.getNZ();
		hX = options.getXStepSize(), hY = options.getYStepSize(), hZ =
				options.getZStepSize();
		// Update them if we use an HDF5 file with header group
		if (options.useHDF5()) {
			int nx = 0, ny = 0, nz = 0;
			double hx = 0.0, hy = 0.0, hz = 0.0;

			xolotlCore::XFile xfile(networkName);
			auto headerGroup = xfile.getGroup<xolotlCore::XFile::HeaderGroup>();
			if (headerGroup) {
				headerGroup->read(nx, hx, ny, hy, nz, hz);

				nX = nx, nY = ny, nZ = nz;
				hX = hx, hY = hy, hZ = hz;
			}
		}

		// Set the flux handler
		fluxHandler =
				(xolotlCore::IFluxHandler *) material->getFluxHandler().get();

		// Set the temperature handler
		temperatureHandler =
				(xolotlCore::ITemperatureHandler *) tempHandler.get();

		// Set the diffusion handler
		diffusionHandler =
				(xolotlCore::IDiffusionHandler *) material->getDiffusionHandler().get();

		// Set the advection handlers
		auto handlers = material->getAdvectionHandler();
		for (auto handler : handlers) {
			advectionHandlers.push_back(handler.get());
		}

		// Set the modified trap-mutation handler
		mutationHandler =
				(xolotlCore::ITrapMutationHandler *) material->getTrapMutationHandler().get();

		// Set the re-solution handler
		resolutionHandler =
				(xolotlCore::IReSolutionHandler *) material->getReSolutionHandler().get();

		// Set the initial vacancy concentration
		initialVConc = options.getInitialVConcentration();

		// Set the number of dimension
		dimension = options.getDimensionNumber();

		// Set the void portion
		portion = options.getVoidPortion();

		// Set the sputtering yield
		sputteringYield = options.getSputteringYield();

		// Set the sputtering yield
		tauBursting = options.getBurstingDepth();

		// Look at if the user wants to use a regular grid in the x direction
		if (options.useRegularXGrid()) useRegularGrid = "regular";
		else if (options.getMaterial() == "Fuel") useRegularGrid = "NE";
		else useRegularGrid = "PSI";

		// Set the boundary conditions (= 1: free surface; = 0: mirror or periodic)
		leftOffset = options.getLeftBoundary();
		rightOffset = options.getRightBoundary();
		bottomOffset = options.getBottomBoundary();
		topOffset = options.getTopBoundary();
		frontOffset = options.getFrontBoundary();
		backOffset = options.getBackBoundary();

		// Should we be able to move the surface?
		auto map = options.getProcesses();
		movingSurface = map["movingSurface"];
		// Should we be able to burst bubble?
		bubbleBursting = map["bursting"];

		// Some safeguards about what to use with what
		if (leftOffset == 0
				&& (map["advec"] || map["modifiedTM"] || map["movingSurface"]
						|| map["bursting"])) {
			throw std::string(
					"\nThe left side of the grid is set to use a reflective boundary condition "
							"but you want to use processes that are intrinsically related to "
							"a free surface (advection, modified trap mutation, moving surface, bubble bursting).");
		}

		// Complains if processes that should not be used together are used
		if (map["attenuation"] && !map["modifiedTM"]) {
			throw std::string(
					"\nYou want to use the attenuation on the modified trap mutation "
							"but you are not using the modifiedTM process, it doesn't make any sense.");
		}
		if (map["modifiedTM"] && !map["reaction"]) {
			throw std::string(
					"\nYou want to use the modified trap mutation but the reaction process is not set,"
							" it doesn't make any sense.");
		}

		return;
	}

	/**
	 * Get the grid in the x direction.
	 * \see ISolverHandler.h
	 */
	std::vector<double> getXGrid() const override {
		return grid;
	}

	/**
	 * Get the step size in the y direction.
	 * \see ISolverHandler.h
	 */
	double getStepSizeY() const override {
		return hY;
	}

	/**
	 * Get the step size in the z direction.
	 * \see ISolverHandler.h
	 */
	double getStepSizeZ() const override {
		return hZ;
	}

	/**
	 * Get the number of dimensions of the problem.
	 * \see ISolverHandler.h
	 */
	int getDimension() const override {
		return dimension;
	}

	/**
	 * Get the initial vacancy concentration.
	 * \see ISolverHandler.h
	 */
	double getInitialVConc() const override {
		return initialVConc;
	}

	/**
	 * Get the sputtering yield.
	 * \see ISolverHandler.h
	 */
	double getSputteringYield() const override {
		return sputteringYield;
	}

	/**
	 * Get the depth parameter for bursting.
	 * \see ISolverHandler.h
	 */
	double getTauBursting() const override {
		return tauBursting;
	}

	/**
<<<<<<< HEAD
	 * Set the latest value of retention.
	 * \see ISolverHandler.h
	 */
	virtual void setRetention(double ret) override {
		retention.push_back(ret);
	}

	/**
	 * Get the retention vector copy.
	 * \see ISolverHandler.h
	 */
	virtual std::vector<double> getCopyRetention() const override {
		return retention;
	}

	/**
	 * Get the retention vector pointer.
	 * \see ISolverHandler.h
	 */
	virtual std::vector<double>* getPointerRetention() override {
		return &retention;
=======
	 * Get the grid left offset.
	 * \see ISolverHandler.h
	 */
	int getLeftOffset() const override {
		return leftOffset;
>>>>>>> fe5a7036
	}

	/**
	 * Get the grid right offset.
	 * \see ISolverHandler.h
	 */
	int getRightOffset() const override {
		return rightOffset;
	}

	/**
	 * To know if the surface should be able to move.
	 * \see ISolverHandler.h
	 */
	bool moveSurface() const override {
		return movingSurface;
	}

	/**
	 * To know if the bubble bursting should be used.
	 * \see ISolverHandler.h
	 */
	bool burstBubbles() const override {
		return bubbleBursting;
	}

	/**
	 * Get the flux handler.
	 * \see ISolverHandler.h
	 */
	xolotlCore::IFluxHandler *getFluxHandler() const override {
		return fluxHandler;
	}

	/**
	 * Get the temperature handler.
	 * \see ISolverHandler.h
	 */
	xolotlCore::ITemperatureHandler *getTemperatureHandler() const override {
		return temperatureHandler;
	}

	/**
	 * Get the diffusion handler.
	 * \see ISolverHandler.h
	 */
	xolotlCore::IDiffusionHandler *getDiffusionHandler() const override {
		return diffusionHandler;
	}

	/**
	 * Get the advection handler.
	 * \see ISolverHandler.h
	 */
	xolotlCore::IAdvectionHandler *getAdvectionHandler() const override {
		return advectionHandlers[0];
	}

	/**
	 * Get the advection handlers.
	 * \see ISolverHandler.h
	 */
	std::vector<xolotlCore::IAdvectionHandler *> getAdvectionHandlers() const
			override {
		return advectionHandlers;
	}

	/**
	 * Get the modified trap-mutation handler.
	 * \see ISolverHandler.h
	 */
	xolotlCore::ITrapMutationHandler *getMutationHandler() const override {
		return mutationHandler;
	}

	/**
	 * Get the network.
	 * \see ISolverHandler.h
	 */
	xolotlCore::IReactionNetwork& getNetwork() const override {
		return network;
	}

	/**
	 * Get the network name.
	 * \see ISolverHandler.h
	 */
	std::string getNetworkName() const override {
		return networkName;
	}

	/**
	 * Access the random number generator
	 * The generator will have already been seeded.
	 *
	 * @return The RandomNumberGenerator object to use.
	 */
	RandomNumberGenerator<int, unsigned int>& getRNG(void) const override {
		return *rng;
	}

	/**
	 * Get the vector containing the location of GB.
	 *
	 * @return The GB vector
	 */
	std::vector<std::tuple<int, int, int> > getGBVector() const override {
		return gbVector;
	}
}
;
//end class SolverHandler

} /* end namespace xolotlSolver */
#endif<|MERGE_RESOLUTION|>--- conflicted
+++ resolved
@@ -297,15 +297,6 @@
 	 * @param _network The reaction network to use.
 	 */
 	SolverHandler(xolotlCore::IReactionNetwork& _network) :
-<<<<<<< HEAD
-			networkName(""), network(_network), nX(0), nY(0), nZ(0), hX(0.0), hY(
-					0.0), hZ(0.0), leftOffset(0), rightOffset(0), initialVConc(
-					0.0), fluxHandler(nullptr), temperatureHandler(nullptr), diffusionHandler(
-					nullptr), mutationHandler(nullptr), resolutionHandler(
-					nullptr), dimension(-1), portion(0.0), useRegularGrid(true), movingSurface(
-					false), bubbleBursting(false), sputteringYield(0.0), tauBursting(
-					10.0), rngSeed(0) {
-=======
 			network(_network), networkName(""), nX(0), nY(0), nZ(0), hX(0.0), hY(
 					0.0), hZ(0.0), leftOffset(1), rightOffset(1), bottomOffset(
 					1), topOffset(1), frontOffset(1), backOffset(1), initialVConc(
@@ -314,7 +305,6 @@
 					nullptr), temperatureHandler(nullptr), diffusionHandler(
 					nullptr), mutationHandler(nullptr), resolutionHandler(
 					nullptr), tauBursting(10.0), rngSeed(0) {
->>>>>>> fe5a7036
 	}
 
 public:
@@ -422,9 +412,12 @@
 		tauBursting = options.getBurstingDepth();
 
 		// Look at if the user wants to use a regular grid in the x direction
-		if (options.useRegularXGrid()) useRegularGrid = "regular";
-		else if (options.getMaterial() == "Fuel") useRegularGrid = "NE";
-		else useRegularGrid = "PSI";
+		if (options.useRegularXGrid())
+			useRegularGrid = "regular";
+		else if (options.getMaterial() == "Fuel")
+			useRegularGrid = "NE";
+		else
+			useRegularGrid = "PSI";
 
 		// Set the boundary conditions (= 1: free surface; = 0: mirror or periodic)
 		leftOffset = options.getLeftBoundary();
@@ -522,7 +515,6 @@
 	}
 
 	/**
-<<<<<<< HEAD
 	 * Set the latest value of retention.
 	 * \see ISolverHandler.h
 	 */
@@ -544,13 +536,14 @@
 	 */
 	virtual std::vector<double>* getPointerRetention() override {
 		return &retention;
-=======
+	}
+
+	/**
 	 * Get the grid left offset.
 	 * \see ISolverHandler.h
 	 */
 	int getLeftOffset() const override {
 		return leftOffset;
->>>>>>> fe5a7036
 	}
 
 	/**
