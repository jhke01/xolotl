// Includes
#include <PetscSolver1DHandler.h>
#include <MathUtils.h>
#include <Constants.h>

namespace xcore = xolotlCore;

namespace xolotlSolver {

void PetscSolver1DHandler::createSolverContext(DM &da) {

	PetscErrorCode ierr;
	// Recompute Ids and network size and redefine the connectivities
	network.reinitializeConnectivities();

	// Degrees of freedom is the total number of clusters in the network
	const int dof = network.getDOF();

	/* - - - - - - - - - - - - - - - - - - - - - - - - - - - - - - - - - - -
	 Create distributed array (DMDA) to manage parallel grid and vectors
	 - - - - - - - - - - - - - - - - - - - - - - - - - - - - - - - - - - - */

	// Get the MPI communicator on which to create the DMDA
	auto xolotlComm = xolotlCore::MPIUtils::getMPIComm();
	if (isMirror) {
		ierr = DMDACreate1d(xolotlComm, DM_BOUNDARY_MIRROR, nX, dof, 1,
		NULL, &da);
		checkPetscError(ierr, "PetscSolver1DHandler::createSolverContext: "
				"DMDACreate1d failed.");
	} else {
		ierr = DMDACreate1d(xolotlComm, DM_BOUNDARY_PERIODIC, nX, dof, 1,
		NULL, &da);
		checkPetscError(ierr, "PetscSolver1DHandler::createSolverContext: "
				"DMDACreate1d failed.");
	}
	ierr = DMSetFromOptions(da);
	checkPetscError(ierr,
			"PetscSolver1DHandler::createSolverContext: DMSetFromOptions failed.");
	ierr = DMSetUp(da);
	checkPetscError(ierr,
			"PetscSolver1DHandler::createSolverContext: DMSetUp failed.");

	// Set the position of the surface
	surfacePosition = 0;
	if (movingSurface)
		surfacePosition = (int) (nX * portion / 100.0);

	// Generate the grid in the x direction
	generateGrid(nX, hX, surfacePosition);

	// Now that the grid was generated, we can update the surface position
	// if we are using a restart file
	if (not networkName.empty() and movingSurface) {

		xolotlCore::XFile xfile(networkName);
		auto concGroup =
				xfile.getGroup<xolotlCore::XFile::ConcentrationGroup>();
		if (concGroup and concGroup->hasTimesteps()) {
			auto tsGroup = concGroup->getLastTimestepGroup();
			assert(tsGroup);
			surfacePosition = tsGroup->readSurface1D();
		}
	}

	// Initialize the surface of the first advection handler corresponding to the
	// advection toward the surface (or a dummy one if it is deactivated)
	advectionHandlers[0]->setLocation(grid[surfacePosition + 1] - grid[1]);

	// Prints the grid on one process
	int procId;
	MPI_Comm_rank(xolotlComm, &procId);
	if (procId == 0) {
		for (int i = 1; i < grid.size() - 1; i++) {
			std::cout << grid[i + 1] - grid[surfacePosition + 1] << " ";
		}
		std::cout << std::endl;
	}

	// Set the size of the partial derivatives vector
	reactingPartialsForCluster.resize(dof, 0.0);

	/*  The only spatial coupling in the Jacobian is due to diffusion.
	 *  The ofill (thought of as a dof by dof 2d (row-oriented) array represents
	 *  the nonzero coupling between degrees of freedom at one point with degrees
	 *  of freedom on the adjacent point to the left or right. A 1 at i,j in the
	 *  ofill array indicates that the degree of freedom i at a point is coupled
	 *  to degree of freedom j at the adjacent point.
	 *  In this case ofill has only a few diagonal entries since the only spatial
	 *  coupling is regular diffusion.
	 */
	xolotlCore::IReactionNetwork::SparseFillMap ofill;
	xolotlCore::IReactionNetwork::SparseFillMap dfill;

	// Initialize the temperature handler
	temperatureHandler->initializeTemperature(network, ofill, dfill);

	// Fill ofill, the matrix of "off-diagonal" elements that represents diffusion
	diffusionHandler->initializeOFill(network, ofill);
	// Loop on the advection handlers to account the other "off-diagonal" elements
	for (int i = 0; i < advectionHandlers.size(); i++) {
		advectionHandlers[i]->initialize(network, ofill);
	}

	// Initialize the modified trap-mutation handler here
	// because it adds connectivity
	mutationHandler->initialize(network, grid);
	mutationHandler->initializeIndex1D(surfacePosition, network,
			advectionHandlers, grid);

	// Initialize the re-solution handler here
	// because it adds connectivity
	resolutionHandler->initialize(network, electronicStoppingPower);

	// Get the diagonal fill
	network.getDiagonalFill(dfill);

	// Load up the block fills
	auto ofillsparse = ConvertToPetscSparseFillMap(dof, ofill);
	auto dfillsparse = ConvertToPetscSparseFillMap(dof, dfill);
	ierr = DMDASetBlockFillsSparse(da, dfillsparse.data(), ofillsparse.data());
	checkPetscError(ierr, "PetscSolver1DHandler::createSolverContext: "
			"DMDASetBlockFills failed.");

	// Initialize the arrays for the reaction partial derivatives
	reactionSize.resize(dof);
	reactionStartingIdx.resize(dof);
	auto nPartials = network.initPartialsSizes(reactionSize,
			reactionStartingIdx);

	reactionIndices.resize(nPartials);
	network.initPartialsIndices(reactionSize, reactionStartingIdx,
			reactionIndices);
	reactionVals.resize(nPartials);

	return;
}

void PetscSolver1DHandler::initializeConcentration(DM &da, Vec &C) {
	PetscErrorCode ierr;

	// Pointer for the concentration vector
	PetscScalar **concentrations = nullptr;
	ierr = DMDAVecGetArrayDOF(da, C, &concentrations);
	checkPetscError(ierr, "PetscSolver1DHandler::initializeConcentration: "
			"DMDAVecGetArrayDOF failed.");

	// Get the local boundaries
	PetscInt xs, xm;
	ierr = DMDAGetCorners(da, &xs, NULL, NULL, &xm, NULL, NULL);
	checkPetscError(ierr, "PetscSolver1DHandler::initializeConcentration: "
			"DMDAGetCorners failed.");
	// Set it in the handler
	setLocalCoordinates(xs, xm);

	// Initialize the last temperature at each grid point on this process
	for (int i = 0; i < localXM + 2; i++) {
		lastTemperature.push_back(0.0);
	}
	network.addGridPoints(localXM + 2);

	// Get the last time step written in the HDF5 file
	bool hasConcentrations = false;
	std::unique_ptr<xolotlCore::XFile> xfile;
	std::unique_ptr<xolotlCore::XFile::ConcentrationGroup> concGroup;
	if (not networkName.empty()) {

		xfile.reset(new xolotlCore::XFile(networkName));
		concGroup = xfile->getGroup<xolotlCore::XFile::ConcentrationGroup>();
		hasConcentrations = (concGroup and concGroup->hasTimesteps());
	}

	// Give the surface position to the temperature handler
	temperatureHandler->updateSurfacePosition(surfacePosition);

	// Initialize the flux handler
	fluxHandler->initializeFluxHandler(network, surfacePosition, grid);

	// Initialize the grid for the diffusion
	diffusionHandler->initializeDiffusionGrid(advectionHandlers, grid);

	// Initialize the grid for the advection
	advectionHandlers[0]->initializeAdvectionGrid(advectionHandlers, grid);

	// Pointer for the concentration vector at a specific grid point
	PetscScalar *concOffset = nullptr;

	// Degrees of freedom is the total number of clusters in the network
	// + the super clusters
	const int dof = network.getDOF();

	// Get the single vacancy ID
	auto singleVacancyCluster = network.get(xolotlCore::Species::V, 1);
	int vacancyIndex = -1;
	if (singleVacancyCluster)
		vacancyIndex = singleVacancyCluster->getId() - 1;

	// Loop on all the grid points
	for (int i = localXS; i < localXS + localXM; i++) {
		concOffset = concentrations[i];

		// Loop on all the clusters to initialize at 0.0
		for (int n = 0; n < dof - 1; n++) {
			concOffset[n] = 0.0;
		}

		// Temperature
		xolotlCore::NDPoint<3> gridPosition { (grid[i + 1]
				- grid[surfacePosition + 1])
				/ (grid[grid.size() - 2] - grid[surfacePosition + 1]), 0.0, 0.0 };
		concOffset[dof - 1] = temperatureHandler->getTemperature(gridPosition,
				0.0);

		// Initialize the vacancy concentration
		if (i >= surfacePosition + leftOffset && singleVacancyCluster
				&& !hasConcentrations && i < nX - rightOffset) {
			concOffset[vacancyIndex] = initialVConc;
		}
	}

	// If the concentration must be set from the HDF5 file
	if (hasConcentrations) {

		// Read the concentrations from the HDF5 file for
		// each of our grid points.
		assert(concGroup);
		auto tsGroup = concGroup->getLastTimestepGroup();
		assert(tsGroup);
		auto myConcs = tsGroup->readConcentrations(*xfile, localXS, localXM);

		// Apply the concentrations we just read.
		for (auto i = 0; i < localXM; ++i) {
			concOffset = concentrations[localXS + i];

			for (auto const& currConcData : myConcs[i]) {
				concOffset[currConcData.first] = currConcData.second;
			}
			// Set the temperature in the network
			double temp = myConcs[i][myConcs[i].size() - 1].second;
			network.setTemperature(temp, i);
			// Update the modified trap-mutation rate
			// that depends on the network reaction rates
			mutationHandler->updateTrapMutationRate(network);
			lastTemperature[i] = temp;
		}
	}

	/*
	 Restore vectors
	 */
	ierr = DMDAVecRestoreArrayDOF(da, C, &concentrations);
	checkPetscError(ierr, "PetscSolver1DHandler::initializeConcentration: "
			"DMDAVecRestoreArrayDOF failed.");

	// Set the rate for re-solution
	resolutionHandler->updateReSolutionRate(fluxHandler->getFluxAmplitude());

	return;
}

void PetscSolver1DHandler::initGBLocation(DM &da, Vec &C) {
	PetscErrorCode ierr;

	// Pointer for the concentration vector
	PetscScalar **concentrations = nullptr;
	ierr = DMDAVecGetArrayDOF(da, C, &concentrations);
	checkPetscError(ierr, "PetscSolver1DHandler::initGBLocation: "
			"DMDAVecGetArrayDOF failed.");

	// Pointer for the concentration vector at a specific grid point
	PetscScalar *concOffset = nullptr;

	// Degrees of freedom is the total number of clusters in the network
	// + the super clusters
	const int dof = network.getDOF();

	// Loop on the GB
	for (auto const& pair : gbVector) {
		// Get the coordinate of the point
		int xi = std::get<0>(pair);
		// Check if we are on the right process
		if (xi >= localXS && xi < localXS + localXM) {
			// Get the local concentration
			concOffset = concentrations[xi];

			// Loop on all the clusters to initialize at 0.0
			for (int n = 0; n < dof - 1; n++) {
				concOffset[n] = 0.0;
			}
		}
	}

	/*
	 Restore vectors
	 */
	ierr = DMDAVecRestoreArrayDOF(da, C, &concentrations);
	checkPetscError(ierr, "PetscSolver1DHandler::initGBLocation: "
			"DMDAVecRestoreArrayDOF failed.");

	return;
}

std::vector<std::vector<std::vector<std::vector<std::pair<int, double> > > > > PetscSolver1DHandler::getConcVector(
		DM &da, Vec &C) {

	// Initial declaration
	PetscErrorCode ierr;
	const double *gridPointSolution = nullptr;

	// Pointer for the concentration vector
	PetscScalar **concentrations = nullptr;
	ierr = DMDAVecGetArrayDOFRead(da, C, &concentrations);
	checkPetscError(ierr, "PetscSolver1DHandler::getConcVector: "
			"DMDAVecGetArrayDOFRead failed.");

	// Get the network and dof
	auto& network = getNetwork();
	const int dof = network.getDOF();

	// Create the vector for the concentrations
	std::vector<std::vector<std::vector<std::vector<std::pair<int, double> > > > > toReturn;
	std::vector<std::vector<std::pair<int, double> > > tempTempVector;

	// Loop on the grid points
	for (auto i = 0; i < localXM; ++i) {
		gridPointSolution = concentrations[localXS + i];

		// Create the temporary vector for this grid point
		std::vector<std::pair<int, double> > tempVector;
		for (auto l = 0; l < dof; ++l) {
			if (std::fabs(gridPointSolution[l]) > 1.0e-16) {
				tempVector.push_back(std::make_pair(l, gridPointSolution[l]));
			}
		}
		tempTempVector.push_back(tempVector);
	}
	std::vector<std::vector<std::vector<std::pair<int, double> > > > tempTempTempVector;
	tempTempTempVector.push_back(tempTempVector);
	toReturn.push_back(tempTempTempVector);

	// Restore the solutionArray
	ierr = DMDAVecRestoreArrayDOFRead(da, C, &concentrations);
	checkPetscError(ierr, "PetscSolver1DHandler::getConcVector: "
			"DMDAVecRestoreArrayDOFRead failed.");

	return toReturn;
}

void PetscSolver1DHandler::setConcVector(DM &da, Vec &C,
		std::vector<
				std::vector<std::vector<std::vector<std::pair<int, double> > > > > & concVector) {
	PetscErrorCode ierr;

	// Pointer for the concentration vector
	PetscScalar *gridPointSolution = nullptr;
	PetscScalar **concentrations = nullptr;
	ierr = DMDAVecGetArrayDOF(da, C, &concentrations);
	checkPetscError(ierr, "PetscSolver1DHandler::setConcVector: "
			"DMDAVecGetArrayDOF failed.");

	// Loop on the grid points
	for (auto i = 0; i < localXM; ++i) {
		gridPointSolution = concentrations[localXS + i];

		// Loop on the given vector
		for (int l = 0; l < concVector[0][0][i].size(); l++) {
			gridPointSolution[concVector[0][0][i][l].first] =
					concVector[0][0][i][l].second;
		}
	}

	/*
	 Restore vectors
	 */
	ierr = DMDAVecRestoreArrayDOF(da, C, &concentrations);
	checkPetscError(ierr, "PetscSolver1DHandler::setConcVector: "
			"DMDAVecRestoreArrayDOF failed.");

	// Get the complete data array, including ghost cells to set the temperature at the ghost points
	Vec localSolution;
	ierr = DMGetLocalVector(da, &localSolution);
	checkPetscError(ierr, "PetscSolver1DHandler::setConcVector: "
			"DMGetLocalVector failed.");
	ierr = DMGlobalToLocalBegin(da, C, INSERT_VALUES, localSolution);
	checkPetscError(ierr, "PetscSolver1DHandler::setConcVector: "
			"DMGlobalToLocalBegin failed.");
	ierr = DMGlobalToLocalEnd(da, C, INSERT_VALUES, localSolution);
	checkPetscError(ierr, "PetscSolver1DHandler::setConcVector: "
			"DMGlobalToLocalEnd failed.");
	// Get the array of concentration
	ierr = DMDAVecGetArrayDOFRead(da, localSolution, &concentrations);
	checkPetscError(ierr, "PetscSolver1DHandler::setConcVector: "
			"DMDAVecGetArrayDOFRead failed.");

	// Getthe DOF of the network
	const int dof = network.getDOF();

	// Loop on the grid points
	for (auto i = -1; i <= localXM; ++i) {
		gridPointSolution = concentrations[localXS + i];

		// Set the temperature in the network
		double temp = gridPointSolution[dof - 1];
		network.setTemperature(temp, i + 1);
		// Update the modified trap-mutation rate
		// that depends on the network reaction rates
		mutationHandler->updateTrapMutationRate(network);
		lastTemperature[i + 1] = temp;
	}

	// Restore the solutionArray
	ierr = DMDAVecRestoreArrayDOFRead(da, localSolution, &concentrations);
	checkPetscError(ierr, "PetscSolver1DHandler::setConcVector: "
			"DMDAVecRestoreArrayDOFRead failed.");
	ierr = DMRestoreLocalVector(da, &localSolution);
	checkPetscError(ierr, "PetscSolver1DHandler::setConcVector: "
			"DMRestoreLocalVector failed.");

	return;
}

void PetscSolver1DHandler::updateConcentration(TS &ts, Vec &localC, Vec &F,
		PetscReal ftime) {
	PetscErrorCode ierr;

	// Get the local data vector from PETSc
	DM da;
	ierr = TSGetDM(ts, &da);
	checkPetscError(ierr, "PetscSolver1DHandler::updateConcentration: "
			"TSGetDM failed.");

	// Pointers to the PETSc arrays that start at the beginning (xs) of the
	// local array!
	PetscScalar **concs = nullptr, **updatedConcs = nullptr;
	// Get pointers to vector data
	ierr = DMDAVecGetArrayDOFRead(da, localC, &concs);
	checkPetscError(ierr, "PetscSolver1DHandler::updateConcentration: "
			"DMDAVecGetArrayDOFRead (localC) failed.");
	ierr = DMDAVecGetArrayDOF(da, F, &updatedConcs);
	checkPetscError(ierr, "PetscSolver1DHandler::updateConcentration: "
			"DMDAVecGetArrayDOF (F) failed.");

	// The following pointers are set to the first position in the conc or
	// updatedConc arrays that correspond to the beginning of the data for the
	// current grid point. They are accessed just like regular arrays.
	PetscScalar *concOffset = nullptr, *updatedConcOffset = nullptr;

	// Degrees of freedom is the total number of clusters in the network
	const int dof = network.getDOF();

<<<<<<< HEAD
	// Compute the total concentration of atoms contained in bubbles
	double atomConc = 0.0;

	// Loop over grid points to get the atom concentration
	// near the surface
	for (int xi = localXS; xi < localXS + localXM; xi++) {
		// Boundary conditions
		if (xi < surfacePosition + leftOffset || xi > nX - 1 - rightOffset)
			continue;

		// We are only interested in the helium near the surface
		if (grid[xi] - grid[surfacePosition] > 2.0)
			continue;
=======
	// Computing the trapped atom concentration is only needed for the attenuation
	if (useAttenuation) {
		// Compute the total concentration of atoms contained in bubbles
		double atomConc = 0.0;

		// Loop over grid points to get the atom concentration
		// near the surface
		for (int xi = xs; xi < xs + xm; xi++) {
			// Boundary conditions
			if (xi < surfacePosition + leftOffset || xi > nX - 1 - rightOffset)
				continue;

			// We are only interested in the helium near the surface
			if (grid[xi] - grid[surfacePosition] > 2.0)
				continue;

			// Get the concentrations at this grid point
			concOffset = concs[xi];
			// Copy data into the PSIClusterReactionNetwork
			network.updateConcentrationsFromArray(concOffset);

			// Sum the total atom concentration
			atomConc += network.getTotalTrappedAtomConcentration()
					* (grid[xi + 1] - grid[xi]);
		}
>>>>>>> 9d4adf20

		// Share the concentration with all the processes
		double totalAtomConc = 0.0;
		MPI_Allreduce(&atomConc, &totalAtomConc, 1, MPI_DOUBLE, MPI_SUM,
		MPI_COMM_WORLD);

		// Set the disappearing rate in the modified TM handler
		mutationHandler->updateDisappearingRate(totalAtomConc);
	}

<<<<<<< HEAD
	// Share the concentration with all the processes
	double totalAtomConc = 0.0;
	auto xolotlComm = xolotlCore::MPIUtils::getMPIComm();
	MPI_Allreduce(&atomConc, &totalAtomConc, 1, MPI_DOUBLE, MPI_SUM,
			xolotlComm);

	// Set the disappearing rate in the modified TM handler
	mutationHandler->updateDisappearingRate(totalAtomConc);

=======
>>>>>>> 9d4adf20
	// Declarations for variables used in the loop
	double **concVector = new double*[3];
	xolotlCore::NDPoint<3> gridPosition { 0.0, 0.0, 0.0 };

	// Loop over grid points computing ODE terms for each grid point
	for (int xi = localXS; xi < localXS + localXM; xi++) {
		// Compute the old and new array offsets
		concOffset = concs[xi];
		updatedConcOffset = updatedConcs[xi];

		// Fill the concVector with the pointer to the middle, left, and right grid points
		concVector[0] = concOffset; // middle
		concVector[1] = concs[xi - 1]; // left
		concVector[2] = concs[xi + 1]; // right

		// Heat condition
		if (xi == surfacePosition) {
			temperatureHandler->computeTemperature(concVector,
					updatedConcOffset, grid[xi + 1] - grid[xi],
					grid[xi + 2] - grid[xi + 1], xi);
		}

		// Boundary conditions
		// Everything to the left of the surface is empty
		if (xi < surfacePosition + leftOffset || xi > nX - 1 - rightOffset) {
			continue;
		}
		// Free surface GB
		bool skip = false;
		for (auto &pair : gbVector) {
			if (xi == std::get<0>(pair)) {
				skip = true;
				break;
			}
		}
		if (skip)
			continue;

		// Update the network if the temperature changed
		// left
		double temperature = concs[xi - 1][dof - 1];
		if (std::fabs(lastTemperature[xi - localXS] - temperature) > 0.1) {
			network.setTemperature(temperature, xi - localXS);
			lastTemperature[xi - localXS] = temperature;
		}
		// right
		temperature = concs[xi + 1][dof - 1];
		if (std::fabs(lastTemperature[xi + 2 - localXS] - temperature) > 0.1) {
			network.setTemperature(temperature, xi + 2 - localXS);
			lastTemperature[xi + 2 - localXS] = temperature;
		}

		// Set the grid fraction
		gridPosition[0] = (grid[xi + 1] - grid[surfacePosition + 1])
				/ (grid[grid.size() - 1] - grid[surfacePosition + 1]);

		// Get the temperature from the temperature handler
		temperatureHandler->setTemperature(concOffset);
		temperature = temperatureHandler->getTemperature(gridPosition, ftime);
		// middle
		if (std::fabs(lastTemperature[xi + 1 - localXS] - temperature) > 0.1) {
			network.setTemperature(temperature, xi + 1 - localXS);
			// Update the modified trap-mutation rate
			// that depends on the network reaction rates
			mutationHandler->updateTrapMutationRate(network);
			lastTemperature[xi + 1 - localXS] = temperature;
		}

		// Copy data into the ReactionNetwork so that it can
		// compute the fluxes properly. The network is only used to compute the
		// fluxes and hold the state data from the last time step. I'm reusing
		// it because it cuts down on memory significantly (about 400MB per
		// grid point) at the expense of being a little tricky to comprehend.
		network.updateConcentrationsFromArray(concOffset);

		// ----- Account for flux of incoming particles -----
		fluxHandler->computeIncidentFlux(ftime, updatedConcOffset, xi,
				surfacePosition);

		// ---- Compute the temperature over the locally owned part of the grid -----
		temperatureHandler->computeTemperature(concVector, updatedConcOffset,
				grid[xi + 1] - grid[xi], grid[xi + 2] - grid[xi + 1], xi);

		// ---- Compute diffusion over the locally owned part of the grid -----
		diffusionHandler->computeDiffusion(network, concVector,
				updatedConcOffset, grid[xi + 1] - grid[xi],
				grid[xi + 2] - grid[xi + 1], xi, localXS);

		// ---- Compute advection over the locally owned part of the grid -----
		// Set the grid position
		gridPosition[0] = grid[xi + 1] - grid[1];
		for (int i = 0; i < advectionHandlers.size(); i++) {
			advectionHandlers[i]->computeAdvection(network, gridPosition,
					concVector, updatedConcOffset, grid[xi + 1] - grid[xi],
					grid[xi + 2] - grid[xi + 1], xi, localXS);
		}

		// ----- Compute the modified trap-mutation over the locally owned part of the grid -----
		mutationHandler->computeTrapMutation(network, concOffset,
				updatedConcOffset, xi, localXS);

		// ----- Compute the re-solution over the locally owned part of the grid -----
		resolutionHandler->computeReSolution(network, concOffset,
				updatedConcOffset, xi, localXS);

		// ----- Compute the reaction fluxes over the locally owned part of the grid -----
		network.computeAllFluxes(updatedConcOffset, xi + 1 - localXS);
	}

	/*
	 Restore vectors
	 */
	ierr = DMDAVecRestoreArrayDOFRead(da, localC, &concs);
	checkPetscError(ierr, "PetscSolver1DHandler::updateConcentration: "
			"DMDAVecRestoreArrayDOFRead (localC) failed.");
	ierr = DMDAVecRestoreArrayDOF(da, F, &updatedConcs);
	checkPetscError(ierr, "PetscSolver1DHandler::updateConcentration: "
			"DMDAVecRestoreArrayDOF (F) failed.");

	// Clear memory
	delete[] concVector;

	return;
}

void PetscSolver1DHandler::computeOffDiagonalJacobian(TS &ts, Vec &localC,
		Mat &J, PetscReal ftime) {
	PetscErrorCode ierr;

	// Get the distributed array
	DM da;
	ierr = TSGetDM(ts, &da);
	checkPetscError(ierr, "PetscSolver1DHandler::computeOffDiagonalJacobian: "
			"TSGetDM failed.");

	// Pointers to the PETSc arrays that start at the beginning (xs) of the
	// local array!
	PetscScalar **concs = nullptr;
	// Get pointers to vector data
	ierr = DMDAVecGetArrayDOFRead(da, localC, &concs);
	checkPetscError(ierr, "PetscSolver1DHandler::computeOffDiagonalJacobian: "
			"DMDAVecGetArrayDOFRead (localC) failed.");

	// Pointer to the concentrations at a given grid point
	PetscScalar *concOffset = nullptr;

	// Degrees of freedom is the total number of clusters in the network
	const int dof = network.getDOF();

	// Get the total number of diffusing clusters
	const int nDiff = max(diffusionHandler->getNumberOfDiffusing(), 1);

	// Get the total number of advecting clusters
	int nAdvec = 0;
	for (int l = 0; l < advectionHandlers.size(); l++) {
		int n = advectionHandlers[l]->getNumberOfAdvecting();
		if (n > nAdvec)
			nAdvec = n;
	}

	// Arguments for MatSetValuesStencil called below
	MatStencil row, cols[3];
	PetscScalar diffVals[3 * nDiff];
	PetscInt diffIndices[nDiff];
	PetscScalar advecVals[2 * nAdvec];
	PetscInt advecIndices[nAdvec];
	xolotlCore::NDPoint<3> gridPosition { 0.0, 0.0, 0.0 };

	/*
	 Loop over grid points computing Jacobian terms for diffusion and advection
	 at each grid point
	 */
	for (int xi = localXS; xi < localXS + localXM; xi++) {
		// Heat condition
		if (xi == surfacePosition) {
			// Get the partial derivatives for the temperature
			temperatureHandler->computePartialsForTemperature(diffVals,
					diffIndices, grid[xi + 1] - grid[xi],
					grid[xi + 2] - grid[xi + 1], xi);

			// Set grid coordinate and component number for the row
			row.i = xi;
			row.c = diffIndices[0];

			// Set grid coordinates and component numbers for the columns
			// corresponding to the middle, left, and right grid points
			cols[0].i = xi; // middle
			cols[0].c = diffIndices[0];
			cols[1].i = xi - 1; // left
			cols[1].c = diffIndices[0];
			cols[2].i = xi + 1; // right
			cols[2].c = diffIndices[0];

			ierr = MatSetValuesStencil(J, 1, &row, 3, cols, diffVals,
					ADD_VALUES);
			checkPetscError(ierr,
					"PetscSolver1DHandler::computeOffDiagonalJacobian: "
							"MatSetValuesStencil (temperature) failed.");
		}

		// Boundary conditions
		// Everything to the left of the surface is empty
		if (xi < surfacePosition + leftOffset || xi > nX - 1 - rightOffset)
			continue;
		// Free surface GB
		bool skip = false;
		for (auto &pair : gbVector) {
			if (xi == std::get<0>(pair)) {
				skip = true;
				break;
			}
		}
		if (skip)
			continue;

		// Update the network if the temperature changed
		// left
		double temperature = concs[xi - 1][dof - 1];
		if (std::fabs(lastTemperature[xi - localXS] - temperature) > 0.1) {
			network.setTemperature(temperature, xi - localXS);
			lastTemperature[xi - localXS] = temperature;
		}
		// right
		temperature = concs[xi + 1][dof - 1];
		if (std::fabs(lastTemperature[xi + 2 - localXS] - temperature) > 0.1) {
			network.setTemperature(temperature, xi + 2 - localXS);
			lastTemperature[xi + 2 - localXS] = temperature;
		}

		// Set the grid fraction
		gridPosition[0] = (grid[xi + 1] - grid[surfacePosition + 1])
				/ (grid[grid.size() - 1] - grid[surfacePosition + 1]);

		// Get the temperature from the temperature handler
		concOffset = concs[xi];
		temperatureHandler->setTemperature(concOffset);
		temperature = temperatureHandler->getTemperature(gridPosition, ftime);
		// middle
		if (std::fabs(lastTemperature[xi + 1 - localXS] - temperature) > 0.1) {
			network.setTemperature(temperature, xi + 1 - localXS);
			lastTemperature[xi + 1 - localXS] = temperature;
		}

		// Get the partial derivatives for the temperature
		temperatureHandler->computePartialsForTemperature(diffVals, diffIndices,
				grid[xi + 1] - grid[xi], grid[xi + 2] - grid[xi + 1], xi);

		// Set grid coordinate and component number for the row
		row.i = xi;
		row.c = diffIndices[0];

		// Set grid coordinates and component numbers for the columns
		// corresponding to the middle, left, and right grid points
		cols[0].i = xi; // middle
		cols[0].c = diffIndices[0];
		cols[1].i = xi - 1; // left
		cols[1].c = diffIndices[0];
		cols[2].i = xi + 1; // right
		cols[2].c = diffIndices[0];

		ierr = MatSetValuesStencil(J, 1, &row, 3, cols, diffVals, ADD_VALUES);
		checkPetscError(ierr,
				"PetscSolver1DHandler::computeOffDiagonalJacobian: "
						"MatSetValuesStencil (temperature) failed.");

		// Get the partial derivatives for the diffusion
		diffusionHandler->computePartialsForDiffusion(network, diffVals,
				diffIndices, grid[xi + 1] - grid[xi],
				grid[xi + 2] - grid[xi + 1], xi, localXS);

		// Loop on the number of diffusion cluster to set the values in the Jacobian
		for (int i = 0; i < nDiff; i++) {
			// Set grid coordinate and component number for the row
			row.i = xi;
			row.c = diffIndices[i];

			// Set grid coordinates and component numbers for the columns
			// corresponding to the middle, left, and right grid points
			cols[0].i = xi; // middle
			cols[0].c = diffIndices[i];
			cols[1].i = xi - 1; // left
			cols[1].c = diffIndices[i];
			cols[2].i = xi + 1; // right
			cols[2].c = diffIndices[i];

			ierr = MatSetValuesStencil(J, 1, &row, 3, cols, diffVals + (3 * i),
					ADD_VALUES);
			checkPetscError(ierr,
					"PetscSolver1DHandler::computeOffDiagonalJacobian: "
							"MatSetValuesStencil (diffusion) failed.");
		}

		// Get the partial derivatives for the advection
		// Set the grid position
		gridPosition[0] = grid[xi + 1] - grid[1];
		for (int l = 0; l < advectionHandlers.size(); l++) {
			advectionHandlers[l]->computePartialsForAdvection(network,
					advecVals, advecIndices, gridPosition,
					grid[xi + 1] - grid[xi], grid[xi + 2] - grid[xi + 1], xi,
					localXS);

			// Get the stencil indices to know where to put the partial derivatives in the Jacobian
			auto advecStencil = advectionHandlers[l]->getStencilForAdvection(
					gridPosition);

			// Get the number of advecting clusters
			nAdvec = advectionHandlers[l]->getNumberOfAdvecting();

			// Loop on the number of advecting cluster to set the values in the Jacobian
			for (int i = 0; i < nAdvec; i++) {
				// Set grid coordinate and component number for the row
				row.i = xi;
				row.c = advecIndices[i];

				// If we are on the sink, the partial derivatives are not the same
				// Both sides are giving their concentrations to the center
				if (advectionHandlers[l]->isPointOnSink(gridPosition)) {
					cols[0].i = xi - advecStencil[0]; // left?
					cols[0].c = advecIndices[i];
					cols[1].i = xi + advecStencil[0]; // right?
					cols[1].c = advecIndices[i];
				} else {
					// Set grid coordinates and component numbers for the columns
					// corresponding to the middle and other grid points
					cols[0].i = xi; // middle
					cols[0].c = advecIndices[i];
					cols[1].i = xi + advecStencil[0]; // left or right
					cols[1].c = advecIndices[i];
				}

				// Update the matrix
				ierr = MatSetValuesStencil(J, 1, &row, 2, cols,
						advecVals + (2 * i), ADD_VALUES);
				checkPetscError(ierr,
						"PetscSolver1DHandler::computeOffDiagonalJacobian: "
								"MatSetValuesStencil (advection) failed.");
			}
		}
	}

	// Restore the array
	ierr = DMDAVecRestoreArrayDOFRead(da, localC, &concs);
	checkPetscError(ierr, "PetscSolver1DHandler::computeOffDiagonalJacobian: "
			"DMDAVecRestoreArrayDOFRead (localC) failed.");

	return;
}

void PetscSolver1DHandler::computeDiagonalJacobian(TS &ts, Vec &localC, Mat &J,
		PetscReal ftime) {
	PetscErrorCode ierr;

	// Get the distributed array
	DM da;
	ierr = TSGetDM(ts, &da);
	checkPetscError(ierr, "PetscSolver1DHandler::computeDiagonalJacobian: "
			"TSGetDM failed.");

	// Get pointers to vector data
	PetscScalar **concs = nullptr;
	ierr = DMDAVecGetArrayDOFRead(da, localC, &concs);
	checkPetscError(ierr, "PetscSolver1DHandler::computeDiagonalJacobian: "
			"DMDAVecGetArrayDOFRead failed.");

	// Pointer to the concentrations at a given grid point
	PetscScalar *concOffset = nullptr;

	// Degrees of freedom is the total number of clusters in the network
	const int dof = network.getDOF();

<<<<<<< HEAD
	// Compute the total concentration of atoms contained in bubbles
	double atomConc = 0.0;

	// Loop over grid points to get the atom concentration
	// near the surface
	for (int xi = localXS; xi < localXS + localXM; xi++) {
		// Boundary conditions
		if (xi < surfacePosition + leftOffset || xi > nX - 1 - rightOffset)
			continue;

		// We are only interested in the helium near the surface
		if (grid[xi] - grid[surfacePosition] > 2.0)
			continue;
=======
	// Computing the trapped atom concentration is only needed for the attenuation
	if (useAttenuation) {
		// Compute the total concentration of atoms contained in bubbles
		double atomConc = 0.0;

		// Loop over grid points to get the atom concentration
		// near the surface
		for (int xi = xs; xi < xs + xm; xi++) {
			// Boundary conditions
			if (xi < surfacePosition + leftOffset || xi > nX - 1 - rightOffset)
				continue;

			// We are only interested in the helium near the surface
			if (grid[xi] - grid[surfacePosition] > 2.0)
				continue;

			// Get the concentrations at this grid point
			concOffset = concs[xi];
			// Copy data into the PSIClusterReactionNetwork
			network.updateConcentrationsFromArray(concOffset);

			// Sum the total atom concentration
			atomConc += network.getTotalTrappedAtomConcentration()
					* (grid[xi + 1] - grid[xi]);
		}
>>>>>>> 9d4adf20

		// Share the concentration with all the processes
		double totalAtomConc = 0.0;
		MPI_Allreduce(&atomConc, &totalAtomConc, 1, MPI_DOUBLE, MPI_SUM,
		MPI_COMM_WORLD);

		// Set the disappearing rate in the modified TM handler
		mutationHandler->updateDisappearingRate(totalAtomConc);
	}

<<<<<<< HEAD
	// Share the concentration with all the processes
	double totalAtomConc = 0.0;
	auto xolotlComm = xolotlCore::MPIUtils::getMPIComm();
	MPI_Allreduce(&atomConc, &totalAtomConc, 1, MPI_DOUBLE, MPI_SUM,
			xolotlComm);

	// Set the disappearing rate in the modified TM handler
	mutationHandler->updateDisappearingRate(totalAtomConc);

=======
>>>>>>> 9d4adf20
	// Arguments for MatSetValuesStencil called below
	MatStencil rowId;
	MatStencil colIds[dof];
	int pdColIdsVectorSize = 0;

	// Declarations for variables used in the loop
	xolotlCore::NDPoint<3> gridPosition { 0.0, 0.0, 0.0 };

	// Loop over the grid points
	for (int xi = localXS; xi < localXS + localXM; xi++) {
		// Boundary conditions
		// Everything to the left of the surface is empty
		if (xi < surfacePosition + leftOffset || xi > nX - 1 - rightOffset)
			continue;
		// Free surface GB
		bool skip = false;
		for (auto &pair : gbVector) {
			if (xi == std::get<0>(pair)) {
				skip = true;
				break;
			}
		}
		if (skip)
			continue;

		// Set the grid fraction
		gridPosition[0] = (grid[xi + 1] - grid[surfacePosition + 1])
				/ (grid[grid.size() - 1] - grid[surfacePosition + 1]);

		// Get the temperature from the temperature handler
		concOffset = concs[xi];
		temperatureHandler->setTemperature(concOffset);
		double temperature = temperatureHandler->getTemperature(gridPosition,
				ftime);

		// Update the network if the temperature changed
		if (std::fabs(lastTemperature[xi + 1 - localXS] - temperature) > 0.1) {
			network.setTemperature(temperature, xi + 1 - localXS);
			// Update the modified trap-mutation rate
			// that depends on the network reaction rates
			mutationHandler->updateTrapMutationRate(network);
			lastTemperature[xi + 1 - localXS] = temperature;
		}

		// Copy data into the ReactionNetwork so that it can
		// compute the new concentrations.
		network.updateConcentrationsFromArray(concOffset);

		// ----- Take care of the reactions for all the reactants -----

		// Compute all the partial derivatives for the reactions
		network.computeAllPartials(reactionStartingIdx, reactionIndices,
				reactionVals, xi + 1 - localXS);

		// Update the column in the Jacobian that represents each DOF
		for (int i = 0; i < dof - 1; i++) {
			// Set grid coordinate and component number for the row
			rowId.i = xi;
			rowId.c = i;

			// Number of partial derivatives
			pdColIdsVectorSize = reactionSize[i];
			auto startingIdx = reactionStartingIdx[i];

			// Loop over the list of column ids
			for (int j = 0; j < pdColIdsVectorSize; j++) {
				// Set grid coordinate and component number for a column in the list
				colIds[j].i = xi;
				colIds[j].c = reactionIndices[startingIdx + j];
				// Get the partial derivative from the array of all of the partials
				reactingPartialsForCluster[j] = reactionVals[startingIdx + j];
			}
			// Update the matrix
			ierr = MatSetValuesStencil(J, 1, &rowId, pdColIdsVectorSize, colIds,
					reactingPartialsForCluster.data(), ADD_VALUES);
			checkPetscError(ierr,
					"PetscSolver1DHandler::computeDiagonalJacobian: "
							"MatSetValuesStencil (reactions) failed.");
		}

		// ----- Take care of the modified trap-mutation for all the reactants -----

		// Store the total number of He clusters in the network for the
		// modified trap-mutation
		int nHelium = mutationHandler->getNumberOfMutating();

		// Arguments for MatSetValuesStencil called below
		MatStencil row, col;
		PetscScalar mutationVals[3 * nHelium];
		PetscInt mutationIndices[3 * nHelium];

		// Compute the partial derivative from modified trap-mutation at this grid point
		int nMutating = mutationHandler->computePartialsForTrapMutation(network,
				mutationVals, mutationIndices, xi, localXS);

		// Loop on the number of helium undergoing trap-mutation to set the values
		// in the Jacobian
		for (int i = 0; i < nMutating; i++) {
			// Set grid coordinate and component number for the row and column
			// corresponding to the helium cluster
			row.i = xi;
			row.c = mutationIndices[3 * i];
			col.i = xi;
			col.c = mutationIndices[3 * i];

			ierr = MatSetValuesStencil(J, 1, &row, 1, &col,
					mutationVals + (3 * i), ADD_VALUES);
			checkPetscError(ierr,
					"PetscSolver1DHandler::computeDiagonalJacobian: "
							"MatSetValuesStencil (He trap-mutation) failed.");

			// Set component number for the row
			// corresponding to the HeV cluster created through trap-mutation
			row.c = mutationIndices[(3 * i) + 1];

			ierr = MatSetValuesStencil(J, 1, &row, 1, &col,
					mutationVals + (3 * i) + 1, ADD_VALUES);
			checkPetscError(ierr,
					"PetscSolver1DHandler::computeDiagonalJacobian: "
							"MatSetValuesStencil (HeV trap-mutation) failed.");

			// Set component number for the row
			// corresponding to the interstitial created through trap-mutation
			row.c = mutationIndices[(3 * i) + 2];

			ierr = MatSetValuesStencil(J, 1, &row, 1, &col,
					mutationVals + (3 * i) + 2, ADD_VALUES);
			checkPetscError(ierr,
					"PetscSolver1DHandler::computeDiagonalJacobian: "
							"MatSetValuesStencil (I trap-mutation) failed.");
		}

		// ----- Take care of the re-solution for all the reactants -----

		// Store the total number of Xe clusters in the network
		int nXenon = resolutionHandler->getNumberOfReSoluting();

		// Arguments for MatSetValuesStencil called below
		PetscScalar resolutionVals[10 * nXenon];
		PetscInt resolutionIndices[5 * nXenon];
		MatStencil rowIds[5];

		// Compute the partial derivative from re-solution at this grid point
		int nResoluting = resolutionHandler->computePartialsForReSolution(
				network, resolutionVals, resolutionIndices, xi, localXS);

		// Loop on the number of xenon to set the values in the Jacobian
		for (int i = 0; i < nResoluting; i++) {
			// Set grid coordinate and component number for the row and column
			// corresponding to the clusters involved in re-solution
			rowIds[0].i = xi;
			rowIds[0].c = resolutionIndices[5 * i];
			rowIds[1].i = xi;
			rowIds[1].c = resolutionIndices[(5 * i) + 1];
			rowIds[2].i = xi;
			rowIds[2].c = resolutionIndices[(5 * i) + 2];
			rowIds[3].i = xi;
			rowIds[3].c = resolutionIndices[(5 * i) + 3];
			rowIds[4].i = xi;
			rowIds[4].c = resolutionIndices[(5 * i) + 4];
			colIds[0].i = xi;
			colIds[0].c = resolutionIndices[5 * i];
			colIds[1].i = xi;
			colIds[1].c = resolutionIndices[(5 * i) + 1];
			ierr = MatSetValuesStencil(J, 5, rowIds, 2, colIds,
					resolutionVals + (10 * i), ADD_VALUES);
			checkPetscError(ierr,
					"PetscSolver1DHandler::computeDiagonalJacobian: "
							"MatSetValuesStencil (Xe re-solution) failed.");
		}
	}

	/*
	 Restore vectors
	 */
	ierr = DMDAVecRestoreArrayDOFRead(da, localC, &concs);
	checkPetscError(ierr, "PetscSolver1DHandler::computeDiagonalJacobian: "
			"DMDAVecRestoreArrayDOFRead failed.");

	return;
}

} /* end namespace xolotlSolver */<|MERGE_RESOLUTION|>--- conflicted
+++ resolved
@@ -447,21 +447,6 @@
 	// Degrees of freedom is the total number of clusters in the network
 	const int dof = network.getDOF();
 
-<<<<<<< HEAD
-	// Compute the total concentration of atoms contained in bubbles
-	double atomConc = 0.0;
-
-	// Loop over grid points to get the atom concentration
-	// near the surface
-	for (int xi = localXS; xi < localXS + localXM; xi++) {
-		// Boundary conditions
-		if (xi < surfacePosition + leftOffset || xi > nX - 1 - rightOffset)
-			continue;
-
-		// We are only interested in the helium near the surface
-		if (grid[xi] - grid[surfacePosition] > 2.0)
-			continue;
-=======
 	// Computing the trapped atom concentration is only needed for the attenuation
 	if (useAttenuation) {
 		// Compute the total concentration of atoms contained in bubbles
@@ -469,7 +454,7 @@
 
 		// Loop over grid points to get the atom concentration
 		// near the surface
-		for (int xi = xs; xi < xs + xm; xi++) {
+		for (int xi = localXS; xi < localXS + localXM; xi++) {
 			// Boundary conditions
 			if (xi < surfacePosition + leftOffset || xi > nX - 1 - rightOffset)
 				continue;
@@ -487,29 +472,17 @@
 			atomConc += network.getTotalTrappedAtomConcentration()
 					* (grid[xi + 1] - grid[xi]);
 		}
->>>>>>> 9d4adf20
 
 		// Share the concentration with all the processes
 		double totalAtomConc = 0.0;
+		auto xolotlComm = xolotlCore::MPIUtils::getMPIComm();
 		MPI_Allreduce(&atomConc, &totalAtomConc, 1, MPI_DOUBLE, MPI_SUM,
-		MPI_COMM_WORLD);
+				xolotlComm);
 
 		// Set the disappearing rate in the modified TM handler
 		mutationHandler->updateDisappearingRate(totalAtomConc);
 	}
 
-<<<<<<< HEAD
-	// Share the concentration with all the processes
-	double totalAtomConc = 0.0;
-	auto xolotlComm = xolotlCore::MPIUtils::getMPIComm();
-	MPI_Allreduce(&atomConc, &totalAtomConc, 1, MPI_DOUBLE, MPI_SUM,
-			xolotlComm);
-
-	// Set the disappearing rate in the modified TM handler
-	mutationHandler->updateDisappearingRate(totalAtomConc);
-
-=======
->>>>>>> 9d4adf20
 	// Declarations for variables used in the loop
 	double **concVector = new double*[3];
 	xolotlCore::NDPoint<3> gridPosition { 0.0, 0.0, 0.0 };
@@ -880,21 +853,6 @@
 	// Degrees of freedom is the total number of clusters in the network
 	const int dof = network.getDOF();
 
-<<<<<<< HEAD
-	// Compute the total concentration of atoms contained in bubbles
-	double atomConc = 0.0;
-
-	// Loop over grid points to get the atom concentration
-	// near the surface
-	for (int xi = localXS; xi < localXS + localXM; xi++) {
-		// Boundary conditions
-		if (xi < surfacePosition + leftOffset || xi > nX - 1 - rightOffset)
-			continue;
-
-		// We are only interested in the helium near the surface
-		if (grid[xi] - grid[surfacePosition] > 2.0)
-			continue;
-=======
 	// Computing the trapped atom concentration is only needed for the attenuation
 	if (useAttenuation) {
 		// Compute the total concentration of atoms contained in bubbles
@@ -902,7 +860,7 @@
 
 		// Loop over grid points to get the atom concentration
 		// near the surface
-		for (int xi = xs; xi < xs + xm; xi++) {
+		for (int xi = localXS; xi < localXS + localXM; xi++) {
 			// Boundary conditions
 			if (xi < surfacePosition + leftOffset || xi > nX - 1 - rightOffset)
 				continue;
@@ -920,29 +878,17 @@
 			atomConc += network.getTotalTrappedAtomConcentration()
 					* (grid[xi + 1] - grid[xi]);
 		}
->>>>>>> 9d4adf20
 
 		// Share the concentration with all the processes
 		double totalAtomConc = 0.0;
+		auto xolotlComm = xolotlCore::MPIUtils::getMPIComm();
 		MPI_Allreduce(&atomConc, &totalAtomConc, 1, MPI_DOUBLE, MPI_SUM,
-		MPI_COMM_WORLD);
+				xolotlComm);
 
 		// Set the disappearing rate in the modified TM handler
 		mutationHandler->updateDisappearingRate(totalAtomConc);
 	}
 
-<<<<<<< HEAD
-	// Share the concentration with all the processes
-	double totalAtomConc = 0.0;
-	auto xolotlComm = xolotlCore::MPIUtils::getMPIComm();
-	MPI_Allreduce(&atomConc, &totalAtomConc, 1, MPI_DOUBLE, MPI_SUM,
-			xolotlComm);
-
-	// Set the disappearing rate in the modified TM handler
-	mutationHandler->updateDisappearingRate(totalAtomConc);
-
-=======
->>>>>>> 9d4adf20
 	// Arguments for MatSetValuesStencil called below
 	MatStencil rowId;
 	MatStencil colIds[dof];
