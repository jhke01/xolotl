--- conflicted
+++ resolved
@@ -7,29 +7,6 @@
 
 void PetscSolver3DHandler::createSolverContext(DM &da) {
 	PetscErrorCode ierr;
-<<<<<<< HEAD
-
-	// Initialize the all reactants pointer
-	allReactants = network->getAll();
-
-	// Set the last temperature to 0
-	lastTemperature = 0.0;
-
-	// Reinitialize the connectivities in the network after updating the temperature
-	// Get the temperature from the temperature handler
-	auto temperature = temperatureHandler->getTemperature( { 0.0, 0.0, 0.0 },
-			0.0);
-
-	// Set the temperature to compute all the rate constants
-	if (!xolotlCore::equal(temperature, lastTemperature)) {
-		// Update the temperature and rate constants in the network
-		// SetTemperature() does both
-		network->setTemperature(temperature);
-		lastTemperature = temperature;
-	}
-
-=======
->>>>>>> d721e979
 	// Recompute Ids and network size and redefine the connectivities
 	network.reinitializeConnectivities();
 
@@ -39,18 +16,11 @@
 	/* - - - - - - - - - - - - - - - - - - - - - - - - - - - - - - - - - - -
 	 Create distributed array (DMDA) to manage parallel grid and vectors
 	 - - - - - - - - - - - - - - - - - - - - - - - - - - - - - - - - - - - */
-<<<<<<< HEAD
-	ierr = DMDACreate3d(PETSC_COMM_WORLD, DM_BOUNDARY_GHOSTED,
-			DM_BOUNDARY_PERIODIC, DM_BOUNDARY_PERIODIC, DMDA_STENCIL_STAR, nX,
-			nY, nZ, PETSC_DECIDE,
-			PETSC_DECIDE, PETSC_DECIDE, dof, 1, NULL, NULL, NULL, &da);
-=======
 
 	ierr = DMDACreate3d(PETSC_COMM_WORLD, DM_BOUNDARY_MIRROR,
 			DM_BOUNDARY_PERIODIC, DM_BOUNDARY_PERIODIC, DMDA_STENCIL_STAR, nX,
 			nY, nZ, PETSC_DECIDE, PETSC_DECIDE, PETSC_DECIDE, dof, 1, NULL,
 			NULL, NULL, &da);
->>>>>>> d721e979
 	checkPetscError(ierr, "PetscSolver3DHandler::createSolverContext: "
 			"DMDACreate3d failed.");
 	ierr = DMSetFromOptions(da);
@@ -83,19 +53,11 @@
 
 	// Now that the grid was generated, we can update the surface position
 	// if we are using a restart file
-<<<<<<< HEAD
-	int tempTimeStep = -2;
-	bool hasConcentrations = false;
-	if (!networkName.empty())
-		hasConcentrations = xolotlCore::HDF5Utils::hasConcentrationGroup(
-				networkName, tempTimeStep);
-=======
 	if (not networkName.empty()) {
 		xolotlCore::XFile xfile(networkName);
 		auto concGroup =
 				xfile.getGroup<xolotlCore::XFile::ConcentrationGroup>();
 		if (concGroup and concGroup->hasTimesteps()) {
->>>>>>> d721e979
 
 			auto tsGroup = concGroup->getLastTimestepGroup();
 			assert(tsGroup);
@@ -114,9 +76,6 @@
 
 	// Initialize the surface of the first advection handler corresponding to the
 	// advection toward the surface (or a dummy one if it is deactivated)
-<<<<<<< HEAD
-	advectionHandlers[0]->setLocation(grid[surfacePosition[0][0]]);
-=======
 	advectionHandlers[0]->setLocation(
 			grid[surfacePosition[0][0] + 1] - grid[1]);
 
@@ -129,7 +88,6 @@
 		}
 		std::cout << std::endl;
 	}
->>>>>>> d721e979
 
 	// Set the size of the partial derivatives vectors
 	clusterPartials.resize(dof, 0.0);
@@ -183,10 +141,6 @@
 			reactionIndices);
 	reactionVals.resize(nPartials);
 
-	// Initialize the arrays for the reaction partial derivatives
-	reactionVals = new PetscScalar[dof * dof];
-	reactionIndices = new PetscInt[dof * dof];
-
 	return;
 }
 
@@ -212,25 +166,9 @@
 	network.addGridPoints(xm);
 
 	// Get the last time step written in the HDF5 file
-<<<<<<< HEAD
-	int tempTimeStep = -2;
 	bool hasConcentrations = false;
-	if (!networkName.empty())
-		hasConcentrations = xolotlCore::HDF5Utils::hasConcentrationGroup(
-				networkName, tempTimeStep);
-
-	// Get the total size of the grid for the boundary conditions
-	PetscInt Mx, My, Mz;
-	ierr = DMDAGetInfo(da, PETSC_IGNORE, &Mx, &My, &Mz,
-	PETSC_IGNORE, PETSC_IGNORE, PETSC_IGNORE, PETSC_IGNORE,
-	PETSC_IGNORE, PETSC_IGNORE, PETSC_IGNORE, PETSC_IGNORE,
-	PETSC_IGNORE);
-	checkPetscError(ierr, "PetscSolver3DHandler::initializeConcentration: "
-			"DMDAGetInfo failed.");
-=======
-	bool hasConcentrations = false;
-	std::unique_ptr<xolotlCore::XFile> xfile;
-	std::unique_ptr<xolotlCore::XFile::ConcentrationGroup> concGroup;
+	std::unique_ptr < xolotlCore::XFile > xfile;
+	std::unique_ptr < xolotlCore::XFile::ConcentrationGroup > concGroup;
 	if (not networkName.empty()) {
 
 		xfile.reset(new xolotlCore::XFile(networkName));
@@ -240,7 +178,6 @@
 
 	// Give the surface position to the temperature handler
 	temperatureHandler->updateSurfacePosition(surfacePosition[0][0]);
->>>>>>> d721e979
 
 	// Initialize the flux handler
 	fluxHandler->initializeFluxHandler(network, surfacePosition[0][0], grid);
@@ -277,19 +214,14 @@
 				}
 
 				// Temperature
-				xolotlCore::Point<3> gridPosition { grid[i + 1] - grid[1], 0.0,
-						0.0 };
+				xolotlCore::Point < 3 > gridPosition { grid[i + 1] - grid[1],
+						0.0, 0.0 };
 				concOffset[dof - 1] = temperatureHandler->getTemperature(
 						gridPosition, 0.0);
 
 				// Initialize the vacancy concentration
-<<<<<<< HEAD
-				if (i > surfacePosition[j][k] && i < Mx - 1 && vacancyIndex > 0
-						&& !hasConcentrations) {
-=======
 				if (i >= surfacePosition[j][k] + leftOffset && vacancyIndex > 0
 						&& !hasConcentrations && i < nX - rightOffset) {
->>>>>>> d721e979
 					concOffset[vacancyIndex] = initialVConc;
 				}
 			}
@@ -374,7 +306,7 @@
 
 	// Declarations for variables used in the loop
 	double **concVector = new double*[7];
-	xolotlCore::Point<3> gridPosition { 0.0, 0.0, 0.0 };
+	xolotlCore::Point < 3 > gridPosition { 0.0, 0.0, 0.0 };
 	std::vector<double> incidentFluxVector;
 	double atomConc = 0.0, totalAtomConc = 0.0;
 
@@ -412,7 +344,7 @@
 			// Share the concentration with all the processes
 			totalAtomConc = 0.0;
 			MPI_Allreduce(&atomConc, &totalAtomConc, 1, MPI_DOUBLE, MPI_SUM,
-			MPI_COMM_WORLD);
+					MPI_COMM_WORLD);
 
 			// Set the disappearing rate in the modified TM handler
 			mutationHandler->updateDisappearingRate(totalAtomConc);
@@ -489,14 +421,11 @@
 				// ----- Account for flux of incoming particles -----
 				fluxHandler->computeIncidentFlux(ftime, updatedConcOffset, xi,
 						surfacePosition[yj][zk]);
-<<<<<<< HEAD
-=======
 
 				// ---- Compute the temperature over the locally owned part of the grid -----
 				temperatureHandler->computeTemperature(concVector,
 						updatedConcOffset, grid[xi + 1] - grid[xi],
 						grid[xi + 2] - grid[xi + 1], xi);
->>>>>>> d721e979
 
 				// ---- Compute diffusion over the locally owned part of the grid -----
 				diffusionHandler->computeDiffusion(network, concVector,
@@ -592,7 +521,7 @@
 	PetscInt diffIndices[nDiff];
 	PetscScalar advecVals[2 * nAdvec];
 	PetscInt advecIndices[nAdvec];
-	xolotlCore::Point<3> gridPosition { 0.0, 0.0, 0.0 };
+	xolotlCore::Point < 3 > gridPosition { 0.0, 0.0, 0.0 };
 
 	/*
 	 Loop over grid points computing Jacobian terms for diffusion and advection
@@ -851,18 +780,10 @@
 	MatStencil rowId;
 	MatStencil colIds[dof];
 	int pdColIdsVectorSize = 0;
-<<<<<<< HEAD
-	PetscInt reactionSize[dof];
-
-	// Store the total number of He clusters in the network for the
-	// modified trap-mutation
-	int nHelium = network->getAll(xolotlCore::heType).size();
-=======
->>>>>>> d721e979
 
 	// Declarations for variables used in the loop
 	double atomConc = 0.0, totalAtomConc = 0.0;
-	xolotlCore::Point<3> gridPosition { 0.0, 0.0, 0.0 };
+	xolotlCore::Point < 3 > gridPosition { 0.0, 0.0, 0.0 };
 
 	// Loop over the grid points
 	for (PetscInt zk = 0; zk < nZ; zk++) {
@@ -895,7 +816,7 @@
 			// Share the concentration with all the processes
 			totalAtomConc = 0.0;
 			MPI_Allreduce(&atomConc, &totalAtomConc, 1, MPI_DOUBLE, MPI_SUM,
-			MPI_COMM_WORLD);
+					MPI_COMM_WORLD);
 
 			// Set the disappearing rate in the modified TM handler
 			mutationHandler->updateDisappearingRate(totalAtomConc);
