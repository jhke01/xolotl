--- conflicted
+++ resolved
@@ -40,221 +40,6 @@
 using namespace xolotlPerf;
 
 SimplePSIReactionNetwork::SimplePSIReactionNetwork(const int maxClusterSize,
-<<<<<<< HEAD
-        std::shared_ptr<xolotlPerf::IHandlerRegistry> registry) :
-        PSIClusterReactionNetwork(registry) {
-
-    // Add He clusters
-    for (int numHe = 1; numHe <= maxClusterSize; numHe++) {
-        // Create a He cluster with cluster size numHe
-        auto cluster = new PSIHeCluster(numHe, *this, registry);
-        // Set the diffusion factor for some of them to 1.0 so that they can react
-        if (numHe < 8)
-            cluster->setDiffusionFactor(1.0);
-        // Add it to the network
-        add(std::unique_ptr<PSICluster>(cluster));
-    }
-
-    // Add deuterium clusters
-    for (int numD = 1; numD <= maxClusterSize; numD++) {
-        // Create a D cluster with cluster size numD
-        auto cluster = new PSIDCluster(numD, *this, registry);
-        // Set the diffusion factor for the first one so that it can react
-        if (numD == 1)
-            cluster->setDiffusionFactor(1.0);
-        // Add it to the network
-        add(std::unique_ptr<PSICluster>(cluster));
-    }
-
-    // Add tritium clusters
-    for (int numT = 1; numT <= maxClusterSize; numT++) {
-        // Create a T cluster with cluster size numT
-        auto cluster = new PSITCluster(numT, *this, registry);
-        // Set the diffusion factor for the first one so that it can react
-        if (numT == 1)
-            cluster->setDiffusionFactor(1.0);
-        // Add it to the network
-        add(std::unique_ptr<PSICluster>(cluster));
-    }
-
-    // Add vacancy clusters
-    for (int numV = 1; numV <= maxClusterSize; numV++) {
-        // Create a V cluster with cluster size numV
-        auto cluster = new PSIVCluster(numV, *this, registry);
-        // Set the diffusion factor for the first one so that it can react
-        if (numV == 1)
-            cluster->setDiffusionFactor(1.0);
-        // Add it to the network
-        add(std::unique_ptr<PSICluster>(cluster));
-    }
-
-    // Add interstitial clusters
-    for (int numI = 1; numI <= maxClusterSize; numI++) {
-        // Create a He cluster with cluster size numI
-        auto cluster = new PSIInterstitialCluster(numI, *this, registry);
-        // Set the diffusion factor for all of them to 1.0 so that they can react
-        cluster->setDiffusionFactor(1.0);
-        // Add it to the network
-        add(std::unique_ptr<PSICluster>(cluster));
-    }
-
-    // Add HeV clusters, assuming that
-    // numHe + numV <= maxMixedClusterSize
-    for (int numV = 1; numV <= maxClusterSize; numV++) {
-        for (int numHe = 1; numHe + numV <= maxClusterSize; numHe++) {
-            for (int numD = 0; numD <= 1; numD++) {
-                for (int numT = 0; numT <= 1; numT++) {
-                    // Create a MixedCluster with the current amount of He and V
-                    auto cluster = new PSIMixedCluster(numHe, numD, numT, numV,
-                            *this, registry);
-                    add(std::unique_ptr<PSICluster>(cluster));
-                }
-            }
-        }
-    }
-
-    // Add HeI clusters
-    // Create all possible combinations of numHe and numI
-    // clusters with numHe, numI < maxClusterSize
-    for (int numI = 1; numI <= maxClusterSize; numI++) {
-        for (int numHe = 1; numHe + numI <= maxClusterSize; numHe++) {
-            // Create the HeI cluster
-            auto cluster = new PSIHeInterstitialCluster(numHe, numI, *this,
-                    registry);
-            // Add it to the reactants vector
-            add(std::unique_ptr<PSICluster>(cluster));
-        }
-    }
-
-    return;
-}
-
-SimpleNEReactionNetwork::SimpleNEReactionNetwork(const int maxClusterSize,
-        std::shared_ptr<xolotlPerf::IHandlerRegistry> registry,
-        const double rho) :
-        NEClusterReactionNetwork(registry) {
-    // Set the density
-    setDensity(rho);
-
-    // Add Xe clusters
-    for (int numXe = 1; numXe <= maxClusterSize; numXe++) {
-        // Create a He cluster with cluster size numHe
-        auto cluster = new NEXeCluster(numXe, *this, registry);
-        // Set the diffusion factor for the first one so that it can react
-        if (numXe == 1)
-            cluster->setDiffusionFactor(1.0);
-        // Add it to the network
-        add(std::unique_ptr<NECluster>(cluster));
-    }
-
-    return;
-}
-
-SimpleFeReactionNetwork::SimpleFeReactionNetwork(const int maxClusterSize,
-        std::shared_ptr<xolotlPerf::IHandlerRegistry> registry) :
-        FeClusterReactionNetwork(registry) {
-    // Add He clusters
-    for (int numHe = 1; numHe <= 8; numHe++) {
-        // Create a He cluster with cluster size numHe
-        auto cluster = new FeHeCluster(numHe, *this, registry);
-        // Set the diffusion factor for some of them to 1.0 so that they can react
-        if (numHe < 8)
-            cluster->setDiffusionFactor(1.0);
-        // Add it to the network
-        add(std::unique_ptr<FeCluster>(cluster));
-    }
-
-    // Add vacancy clusters
-    for (int numV = 1; numV <= 9; numV++) {
-        // Create a V cluster with cluster size numV
-        auto cluster = new FeVCluster(numV, *this, registry);
-        // Set the diffusion factor for the first one so that it can react
-        if (numV == 1)
-            cluster->setDiffusionFactor(1.0);
-        // Add it to the network
-        add(std::unique_ptr<FeCluster>(cluster));
-    }
-
-    // Add interstitial clusters
-    for (int numI = 1; numI <= 1; numI++) {
-        // Create a He cluster with cluster size numI
-        auto cluster = new FeInterstitialCluster(numI, *this, registry);
-        // Set the diffusion factor for all of them to 1.0 so that they can react
-        cluster->setDiffusionFactor(1.0);
-        // Add it to the network
-        add(std::unique_ptr<FeCluster>(cluster));
-    }
-
-    // Add HeV clusters, assuming that
-    // numHe + numV <= maxMixedClusterSize
-    for (int numV = 1; numV <= maxClusterSize; numV++) {
-        for (int numHe = 1; numHe <= maxClusterSize; numHe++) {
-            // Create a HeVCluster with the current amount of He and V
-            auto cluster = new FeHeVCluster(numHe, numV, *this, registry);
-            add(std::unique_ptr<FeCluster>(cluster));
-        }
-    }
-
-    return;
-}
-
-SimpleAlloyReactionNetwork::SimpleAlloyReactionNetwork(const int maxClusterSize,
-        std::shared_ptr<xolotlPerf::IHandlerRegistry> registry) :
-        AlloyClusterReactionNetwork(registry) {
-    // Add vacancy clusters
-    for (int numV = 1; numV <= 5; numV++) {
-        // Create a vacancy cluster with cluster size numV
-        auto cluster = new AlloyVacCluster(numV, *this, registry);
-        // Set the diffusion factor for some of them to 1.0 so that they can react
-        cluster->setDiffusionFactor(1.0);
-        // Add it to the network
-        add(std::unique_ptr<AlloyCluster>(cluster));
-    }
-
-    // Add interstitial clusters
-    for (int numI = 1; numI <= 4; numI++) {
-        // Create an interstitial cluster with cluster size numI
-        auto cluster = new AlloyIntCluster(numI, *this, registry);
-        // Set the diffusion factor for all of them to 1.0 so that they can react
-        cluster->setDiffusionFactor(1.0);
-        // Add it to the network
-        add(std::unique_ptr<AlloyCluster>(cluster));
-    }
-
-    // Add void clusters
-    for (int numV = 6; numV <= maxClusterSize; numV++) {
-        // Create a void cluster with cluster size numV
-        auto cluster = new AlloyVoidCluster(numV, *this, registry);
-        // Add it to the network
-        add(std::unique_ptr<AlloyCluster>(cluster));
-    }
-
-    // Add faulted clusters
-    for (int numV = 6; numV <= maxClusterSize; numV++) {
-        // Create a faulted cluster with cluster size numV
-        auto cluster = new AlloyFaultedCluster(numV, *this, registry);
-        // Add it to the network
-        add(std::unique_ptr<AlloyCluster>(cluster));
-    }
-
-    // Add perfect clusters
-    for (int numI = 5; numI <= maxClusterSize; numI++) {
-        // Create a perfect cluster with cluster size numI
-        auto cluster = new AlloyPerfectCluster(numI, *this, registry);
-        // Add it to the network
-        add(std::unique_ptr<AlloyCluster>(cluster));
-    }
-
-    // Add frank clusters
-    for (int numI = 5; numI <= maxClusterSize; numI++) {
-        // Create a frank cluster with cluster size numI
-        auto cluster = new AlloyFrankCluster(numI, *this, registry);
-        // Add it to the network
-        add(std::unique_ptr<AlloyCluster>(cluster));
-    }
-
-    return;
-=======
 		std::shared_ptr<xolotlPerf::IHandlerRegistry> registry) :
 		PSIClusterReactionNetwork(registry) {
 	// Set the lattice constant
@@ -486,147 +271,146 @@
 	}
 
 	return;
->>>>>>> 71c1a823
 }
 
 shared_ptr<xolotlCore::PSIClusterReactionNetwork> testUtils::getSimplePSIReactionNetwork(
-        const int maxClusterSize,
-        std::shared_ptr<xolotlPerf::IHandlerRegistry> registry) {
-    // Create the network
-    shared_ptr<xolotlCore::PSIClusterReactionNetwork> network(
-            new SimplePSIReactionNetwork(maxClusterSize, registry));
-    cout << "SimpleReactionNetwork Message: " << "Created network with size "
-            << network->size() << endl;
-
-    // Update reactants now that they are in network.
-    auto reactants = network->getAll();
-    for (IReactant& currCluster : reactants) {
-        currCluster.updateFromNetwork();
-    }
-
-    // Define the phase space for the network
-    int nDim = 1;
-    Array<int, 5> list;
-    list[0] = 0;
-    // Now that all the clusters are created
-    // Give the information on the phase space to the network
-    network->setPhaseSpace(nDim, list);
-
-    // Create the reactions
-    network->createReactionConnectivity();
-    // Recompute Ids and network size
-    network->reinitializeNetwork();
-    // Redefine the connectivities
-    network->reinitializeConnectivities();
-
-    return network;
+		const int maxClusterSize,
+		std::shared_ptr<xolotlPerf::IHandlerRegistry> registry) {
+	// Create the network
+	shared_ptr<xolotlCore::PSIClusterReactionNetwork> network(
+			new SimplePSIReactionNetwork(maxClusterSize, registry));
+	cout << "SimpleReactionNetwork Message: " << "Created network with size "
+			<< network->size() << endl;
+
+	// Update reactants now that they are in network.
+	auto reactants = network->getAll();
+	for (IReactant& currCluster : reactants) {
+		currCluster.updateFromNetwork();
+	}
+
+	// Define the phase space for the network
+	int nDim = 1;
+	Array<int, 5> list;
+	list[0] = 0;
+	// Now that all the clusters are created
+	// Give the information on the phase space to the network
+	network->setPhaseSpace(nDim, list);
+
+	// Create the reactions
+	network->createReactionConnectivity();
+	// Recompute Ids and network size
+	network->reinitializeNetwork();
+	// Redefine the connectivities
+	network->reinitializeConnectivities();
+
+	return network;
 }
 
 shared_ptr<xolotlCore::NEClusterReactionNetwork> testUtils::getSimpleNEReactionNetwork(
-        const int maxClusterSize,
-        std::shared_ptr<xolotlPerf::IHandlerRegistry> registry,
-        const double rho) {
-    // Create the network
-    shared_ptr<xolotlCore::NEClusterReactionNetwork> network(
-            new SimpleNEReactionNetwork(maxClusterSize, registry, rho));
-    cout << "SimpleReactionNetwork Message: " << "Created network with size "
-            << network->size() << endl;
-
-    // Update reactants now that they are in network.
-    auto reactants = network->getAll();
-    for (IReactant& currCluster : reactants) {
-        currCluster.updateFromNetwork();
-    }
-
-    // Create the reactions
-    network->createReactionConnectivity();
-    // Recompute Ids and network size
-    network->reinitializeNetwork();
-    // Redefine the connectivities
-    network->reinitializeConnectivities();
-
-    // ----- TEMPORARY DEBUG OUTPUT!!!!! -----
-    // Print the reaction connectivity matrix
-    for (IReactant& currCluster : reactants) {
-        vector<int> conn = currCluster.getConnectivity();
-
-        for (auto connIt = conn.begin(); connIt != conn.end(); connIt++) {
-            printf("%s", *connIt ? "* " : "' ");
-        }
-        printf("\n");
-    }
-
-    return network;
+		const int maxClusterSize,
+		std::shared_ptr<xolotlPerf::IHandlerRegistry> registry,
+		const double rho) {
+	// Create the network
+	shared_ptr<xolotlCore::NEClusterReactionNetwork> network(
+			new SimpleNEReactionNetwork(maxClusterSize, registry, rho));
+	cout << "SimpleReactionNetwork Message: " << "Created network with size "
+			<< network->size() << endl;
+
+	// Update reactants now that they are in network.
+	auto reactants = network->getAll();
+	for (IReactant& currCluster : reactants) {
+		currCluster.updateFromNetwork();
+	}
+
+	// Create the reactions
+	network->createReactionConnectivity();
+	// Recompute Ids and network size
+	network->reinitializeNetwork();
+	// Redefine the connectivities
+	network->reinitializeConnectivities();
+
+	// ----- TEMPORARY DEBUG OUTPUT!!!!! -----
+	// Print the reaction connectivity matrix
+	for (IReactant& currCluster : reactants) {
+		vector<int> conn = currCluster.getConnectivity();
+
+		for (auto connIt = conn.begin(); connIt != conn.end(); connIt++) {
+			printf("%s", *connIt ? "* " : "' ");
+		}
+		printf("\n");
+	}
+
+	return network;
 }
 
 shared_ptr<xolotlCore::FeClusterReactionNetwork> testUtils::getSimpleFeReactionNetwork(
-        const int maxClusterSize,
-        std::shared_ptr<xolotlPerf::IHandlerRegistry> registry) {
-    // Create the network
-    shared_ptr<xolotlCore::FeClusterReactionNetwork> network(
-            new SimpleFeReactionNetwork(maxClusterSize, registry));
-    cout << "SimpleReactionNetwork Message: " << "Created network with size "
-            << network->size() << endl;
-
-    // Update reactants now that they are in network.
-    auto reactants = network->getAll();
-    for (IReactant& currCluster : reactants) {
-        currCluster.updateFromNetwork();
-    }
-
-    // Create the reactions
-    network->createReactionConnectivity();
-    // Recompute Ids and network size
-    network->reinitializeNetwork();
-    // Redefine the connectivities
-    network->reinitializeConnectivities();
-
-    // ----- TEMPORARY DEBUG OUTPUT!!!!! -----
-    // Print the reaction connectivity matrix
-    for (IReactant& currCluster : reactants) {
-        vector<int> conn = currCluster.getConnectivity();
-
-        for (auto connIt = conn.begin(); connIt != conn.end(); connIt++) {
-            printf("%s", *connIt ? "* " : "' ");
-        }
-        printf("\n");
-    }
-
-    return network;
+		const int maxClusterSize,
+		std::shared_ptr<xolotlPerf::IHandlerRegistry> registry) {
+	// Create the network
+	shared_ptr<xolotlCore::FeClusterReactionNetwork> network(
+			new SimpleFeReactionNetwork(maxClusterSize, registry));
+	cout << "SimpleReactionNetwork Message: " << "Created network with size "
+			<< network->size() << endl;
+
+	// Update reactants now that they are in network.
+	auto reactants = network->getAll();
+	for (IReactant& currCluster : reactants) {
+		currCluster.updateFromNetwork();
+	}
+
+	// Create the reactions
+	network->createReactionConnectivity();
+	// Recompute Ids and network size
+	network->reinitializeNetwork();
+	// Redefine the connectivities
+	network->reinitializeConnectivities();
+
+	// ----- TEMPORARY DEBUG OUTPUT!!!!! -----
+	// Print the reaction connectivity matrix
+	for (IReactant& currCluster : reactants) {
+		vector<int> conn = currCluster.getConnectivity();
+
+		for (auto connIt = conn.begin(); connIt != conn.end(); connIt++) {
+			printf("%s", *connIt ? "* " : "' ");
+		}
+		printf("\n");
+	}
+
+	return network;
 }
 
 shared_ptr<xolotlCore::AlloyClusterReactionNetwork> testUtils::getSimpleAlloyReactionNetwork(
-        const int maxClusterSize,
-        std::shared_ptr<xolotlPerf::IHandlerRegistry> registry) {
-    // Create the network
-    shared_ptr<xolotlCore::AlloyClusterReactionNetwork> network(
-            new SimpleAlloyReactionNetwork(maxClusterSize, registry));
-    cout << "SimpleReactionNetwork Message: " << "Created network with size "
-            << network->size() << endl;
-
-    // Update reactants now that they are in network.
-    auto reactants = network->getAll();
-    for (IReactant& currCluster : reactants) {
-        currCluster.updateFromNetwork();
-    }
-
-    // Create the reactions
-    network->createReactionConnectivity();
-    // Recompute Ids and network size
-    network->reinitializeNetwork();
-    // Redefine the connectivities
-    network->reinitializeConnectivities();
-
-    // ----- TEMPORARY DEBUG OUTPUT!!!!! -----
-    // Print the reaction connectivity matrix
-    for (IReactant& currCluster : reactants) {
-        vector<int> conn = currCluster.getConnectivity();
-
-        for (auto connIt = conn.begin(); connIt != conn.end(); connIt++) {
-            printf("%s", *connIt ? "* " : "' ");
-        }
-        printf("\n");
-    }
-
-    return network;
+		const int maxClusterSize,
+		std::shared_ptr<xolotlPerf::IHandlerRegistry> registry) {
+	// Create the network
+	shared_ptr<xolotlCore::AlloyClusterReactionNetwork> network(
+			new SimpleAlloyReactionNetwork(maxClusterSize, registry));
+	cout << "SimpleReactionNetwork Message: " << "Created network with size "
+			<< network->size() << endl;
+
+	// Update reactants now that they are in network.
+	auto reactants = network->getAll();
+	for (IReactant& currCluster : reactants) {
+		currCluster.updateFromNetwork();
+	}
+
+	// Create the reactions
+	network->createReactionConnectivity();
+	// Recompute Ids and network size
+	network->reinitializeNetwork();
+	// Redefine the connectivities
+	network->reinitializeConnectivities();
+
+	// ----- TEMPORARY DEBUG OUTPUT!!!!! -----
+	// Print the reaction connectivity matrix
+	for (IReactant& currCluster : reactants) {
+		vector<int> conn = currCluster.getConnectivity();
+
+		for (auto connIt = conn.begin(); connIt != conn.end(); connIt++) {
+			printf("%s", *connIt ? "* " : "' ");
+		}
+		printf("\n");
+	}
+
+	return network;
 }