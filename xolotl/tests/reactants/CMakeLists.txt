--- conflicted
+++ resolved
@@ -5,31 +5,18 @@
 SET(PACKAGE_DESCRIPTION "Tests for the Xolotl reactants package")
 
 #Include directories from the source and boost binaries
-<<<<<<< HEAD
-include_directories(${CMAKE_SOURCE_DIR})
-include_directories(${CMAKE_SOURCE_DIR}/xolotlCore/io)
-include_directories(${CMAKE_SOURCE_DIR}/xolotlCore/commandline)
-include_directories(${CMAKE_SOURCE_DIR}/xolotlCore/reactants)
-include_directories(${CMAKE_SOURCE_DIR}/xolotlCore/reactants/psiclusters)
-include_directories(${CMAKE_SOURCE_DIR}/xolotlCore/reactants/neclusters)
-include_directories(${CMAKE_SOURCE_DIR}/xolotlCore/reactants/feclusters)
-include_directories(${CMAKE_SOURCE_DIR}/xolotlCore)
-include_directories(${CMAKE_SOURCE_DIR}/xolotlPerf)
-include_directories(${CMAKE_SOURCE_DIR}/xolotlPerf/dummy)
-include_directories(${Boost_BINARY_DIRS})
-=======
 include_directories(${CMAKE_SOURCE_DIR}
                     ${CMAKE_SOURCE_DIR}/xolotlCore/io
                     ${CMAKE_SOURCE_DIR}/xolotlCore/commandline
                     ${CMAKE_SOURCE_DIR}/xolotlCore/reactants
                     ${CMAKE_SOURCE_DIR}/xolotlCore/reactants/psiclusters
                     ${CMAKE_SOURCE_DIR}/xolotlCore/reactants/neclusters
+                    ${CMAKE_SOURCE_DIR}/xolotlCore/reactants/feclusters
                     ${CMAKE_SOURCE_DIR}/xolotlCore
                     ${CMAKE_SOURCE_DIR}/xolotlPerf
                     ${CMAKE_SOURCE_DIR}/xolotlPerf/dummy
                     ${Boost_BINARY_DIRS}
                     ${CMAKE_BINARY_DIR})
->>>>>>> 49353360
 
 #Link the directories
 link_directories(${CMAKE_SOURCE_DIR}/src/xolotlCore/reactants)
