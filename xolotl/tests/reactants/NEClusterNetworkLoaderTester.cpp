--- conflicted
+++ resolved
@@ -179,20 +179,12 @@
 	// Get the size of the network
 	int networkSize = network->size();
 	// Check the value
-<<<<<<< HEAD
-	BOOST_REQUIRE_EQUAL(networkSize, 35);
-=======
 	BOOST_REQUIRE_EQUAL(networkSize, 15);
->>>>>>> 53bdf7c6
 
 	// Get the dof of the network
 	int dof = network->getDOF();
 	// Check the value
-<<<<<<< HEAD
-	BOOST_REQUIRE_EQUAL(dof, 70);
-=======
 	BOOST_REQUIRE_EQUAL(dof, 30);
->>>>>>> 53bdf7c6
 
 	// Check the properties
 	auto neNetwork = (NEClusterReactionNetwork*) network.get();
